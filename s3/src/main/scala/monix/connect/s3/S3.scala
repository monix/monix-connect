--- conflicted
+++ resolved
@@ -866,18 +866,6 @@
     *   val s3Objects: Observable[S3Object] = s3.listObjects(bucket, maxTotalKeys = Some(1011), prefix = Some(prefix))
     * }}}
     *
-<<<<<<< HEAD
-    * To use this operation in an AWS (IAM) policy, you must have permissions to perform
-    * the `ListBucket` action. The bucket owner has this permission by default and can grant it.
-    *
-    * @param bucket       target S3 bucket name of the object to be downloaded.
-    * @param maxTotalKeys sets the maximum number of keys to be list,
-    *                     it must be a positive number.
-    * @param prefix       limits the response to keys that begin with the specified prefix.
-    * @param requestPayer confirms that the requester knows that she or he will be charged for
-    *                     the list objects request in V2 style.
-    *                     Bucket owners need not specify this parameter in their requests.
-=======
     * @note                To use this operation in an AWS (IAM) policy, you must have permissions to perform
     *                      the `ListBucket` action. The bucket owner has this permission by default and can grant it.
     * @param bucket        target S3 bucket name of the object to be downloaded.
@@ -887,7 +875,6 @@
     * @param requestPayer  confirms that the requester knows that she or he will be charged for
     *                      the list objects request in V2 style.
     *                      Bucket owners need not specify this parameter in their requests.
->>>>>>> 62650215
     * @return an [[Observable]] that emits the [[S3Object]]s.
     */
   def listObjects(
