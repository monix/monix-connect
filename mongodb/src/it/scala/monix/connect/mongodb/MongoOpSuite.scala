--- conflicted
+++ resolved
@@ -100,11 +100,7 @@
     finalElements shouldBe 0L
   }
 
-<<<<<<< HEAD
-    "insertOne"  should "insert one single element" in {
-=======
   "insertOne"  should "insert one single element" in {
->>>>>>> ede5138a
     //given
     val e = genEmployee.sample.get
 
