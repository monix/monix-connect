import Dependencies.Versions
import sbt.Keys.{target, version}
import sbt.Test

val monixConnectSeries = "0.7.0"

inThisBuild(List(
  organization := "io.monix",
  homepage := Some(url("https://connect.monix.io")),
  licenses := List("Apache-2.0" -> url("http://www.apache.org/licenses/LICENSE-2.0")),
  developers := List(
    Developer(
      "paualarco",
      "Pau Alarcón Cerdan",
      "pau.alarcon.b@gmail.com",
      url("https://connect.monix.io")
    )
  )
))

publish / publish := true //required by sbt-ci-release

def sharedSettings(publishForScala3: Boolean= true, fatalWarningsEnables: Boolean = true) = {
  Seq(
    scalaVersion := "2.13.8",
    crossScalaVersions := Seq("2.12.17", "2.13.8") ++ (if (publishForScala3) Seq("3.1.2") else Seq.empty)
  ,
    publishArtifact := (CrossVersion.partialVersion(scalaVersion.value) match {
      case Some((3, _)) => publishForScala3
      case _ => true
    }),
    scalafmtOnCompile := false
  ,
    mimaFailOnNoPrevious := false,
    scalacOptions ++= Seq(
    // warnings
    "-unchecked", // able additional warnings where generated code depends on assumptions
    "-deprecation", // emit warning for usages of deprecated APIs
    "-feature", // emit warning usages of features that should be imported explicitly
    // Features enabled by default
    "-language:higherKinds",
    "-language:implicitConversions",
    "-language:experimental.macros"
  ),
  //warnUnusedImports
    (Compile / console / scalacOptions) ++= Seq("-Ywarn-unused:imports")
  ,
  // Linter
  scalacOptions ++= (
    Seq(
    "-Ywarn-unused:imports", // Warn if an import selector is not referenced.
    "-Ywarn-dead-code", // Warn when dead code is identified.
    // Turns all warnings into errors ;-)
    //temporary disabled for mongodb warn, -YWarn (2.13) and Silencer (2.12) should fix it...
    // Enables linter options
    "-Xlint:adapted-args", // warn if an argument list is modified to match the receiver
    "-Xlint:infer-any", // warn when a type argument is inferred to be `Any`
    "-Xlint:missing-interpolator", // a string literal appears to be missing an interpolator id
    "-Xlint:doc-detached", // a ScalaDoc comment appears to be detached from its element
    "-Xlint:private-shadow", // a private field (or class parameter) shadows a superclass field
    "-Xlint:type-parameter-shadow", // a local type parameter shadows a type already in scope
    "-Xlint:poly-implicit-overload", // parameterized overloaded implicit methods are not visible as view bounds
    "-Xlint:option-implicit", // Option.apply used implicit view
    "-Xlint:delayedinit-select", // Selecting member of DelayedInit
      "-Ywarn-unused"
    //"-Xlint:package-object-classes" // Class or object defined in package object
  ) ++ (if(fatalWarningsEnables) Seq("-Xfatal-warnings") else Seq.empty[String])
  )//Turning of fatal warnings for the moment

  ,

  // ScalaDoc settings
   (Compile / doc / scalacOptions) ++= Seq("-no-link-warnings")
  ,
  autoAPIMappings := true
  ,
    ThisBuild / scalacOptions  ++= Seq(
    // Note, this is used by the doc-source-url feature to determine the
    // relative path of a given source file. If it's not a prefix of a the
    // absolute path of the source file, the absolute path of that file
    // will be put into the FILE_SOURCE variable, which is
    // definitely not what we want.
    "-sourcepath",
    file(".").getAbsolutePath.replaceAll("[.]$", "")
  )
  ,
    Test / parallelExecution := true
  ,
    Test / testForkedParallel := true
  ,
  concurrentRestrictions in Global += Tags.limit(Tags.Test, 3)
  ,
    Test /logBuffered := false,
  //dependencyClasspath in IntegrationTest := (dependencyClasspath in IntegrationTest).value ++ (exportedProducts in Test).value,
  // https://github.com/sbt/sbt/issues/2654
  incOptions := incOptions.value.withLogRecompileOnMacro(false)
  ,
  pomIncludeRepository := { _ => false }
  , // removes optional dependencies

  // ScalaDoc settings
  autoAPIMappings := true
  ,
  apiURL := Some(url("https://monix.github.io/monix-connect/api/"))
  ,

  headerLicense := Some(HeaderLicense.Custom(
    """|Copyright (c) 2020-2021 by The Monix Connect Project Developers.
       |See the project homepage at: https://connect.monix.io
       |
       |Licensed under the Apache License, Version 2.0 (the "License");
       |you may not use this file except in compliance with the License.
       |You may obtain a copy of the License at
       |
       |    http://www.apache.org/licenses/LICENSE-2.0
       |
       |Unless required by applicable law or agreed to in writing, software
       |distributed under the License is distributed on an "AS IS" BASIS,
       |WITHOUT WARRANTIES OR CONDITIONS OF ANY KIND, either express or implied.
       |See the License for the specific language governing permissions and
       |limitations under the License."""
      .stripMargin))
  ,

  doctestTestFramework := DoctestTestFramework.ScalaTest
  ,
  doctestTestFramework := DoctestTestFramework.ScalaCheck
  ,
  doctestOnlyCodeBlocksMode := true,

  )
}

def mimaSettings(projectName: String) = Seq(
  mimaPreviousArtifacts := {
    /**
      * Needed in order to avoid running mima compatibility checks when compatibility series is equal to the project
      * version. Because in such case the compatibility series version does not exist and the mima checks would
      * otherwise fail.
      */
    val isFirstCompatibilitySeriesRelease = monixConnectSeries.endsWith("0")
    if (isFirstCompatibilitySeriesRelease) {
      Set.empty
    } else {
      Set("io.monix" %% projectName % monixConnectSeries)
    }
  },
  mimaBinaryIssueFilters ++= MimaFilters.allMimaFilters
)

//ignores scaladoc link warnings (which are
 (Compile / doc / scalacOptions) ++= Seq("-no-link-warnings")

val IT = config("it") extend Test

//=> published modules
lazy val monixConnect = (project in file("."))
  .configs(IntegrationTest, IT)
  .settings(sharedSettings())
  .settings(name := "monix-connect")
  .aggregate(dynamodb, parquet, gcs, hdfs, mongodb, redis, s3, sqs, elasticsearch, awsAuth)
  .dependsOn(dynamodb, parquet, gcs, hdfs, mongodb, redis, s3, sqs, elasticsearch, awsAuth)

lazy val dynamodb = monixConnector("dynamodb", Dependencies.DynamoDb).aggregate(awsAuth).dependsOn(awsAuth % "compile->compile;test->test")
  .settings(libraryDependencies ++= (CrossVersion.partialVersion(scalaVersion.value) match {
    case Some((3, _)) => Seq.empty
    case _ => Seq("org.mockito" %% "mockito-scala" % Versions.Mockito % Test)
  }))

lazy val hdfs = monixConnector("hdfs", Dependencies.Hdfs)
  .settings(libraryDependencies ++= (CrossVersion.partialVersion(scalaVersion.value) match {
    case Some((3, _)) => Seq.empty
    case _ => Seq("org.mockito" %% "mockito-scala" % Versions.Mockito % Test)
  }))


lazy val mongodb = monixConnector("mongodb", Dependencies.MongoDb, isITParallelExecution = true, scala3Publish = false, fatalWarningsEnabled = false)
  .settings(libraryDependencies ++= (CrossVersion.partialVersion(scalaVersion.value) match {
    case Some((3, _)) => Seq.empty
    case _ => Seq(
      "org.mongodb.scala" %% "mongo-scala-driver"           % Versions.MongoScala,
      "org.mongodb.scala" %% "mongo-scala-bson"             % Versions.MongoScala % Test,
      "org.mockito" %% "mockito-scala" % Versions.Mockito % Test)
  }))

lazy val parquet = monixConnector("parquet", Dependencies.Parquet, scala3Publish = false)
  .settings(libraryDependencies ++= (CrossVersion.partialVersion(scalaVersion.value) match {
    case Some((3, _)) => Seq.empty
    case _ => Seq("org.mockito" %% "mockito-scala" % Versions.Mockito % Test)
  }))

val protoTestSettings = Seq(
    Compile / PB.targets := Seq(
      scalapb.gen() -> (Compile / sourceManaged).value / "scalapb"
    )
      //Compile / PB.protoSources := Seq(new File("src/test/protobuf"))
  )

lazy val redis = monixConnector("redis", Dependencies.Redis, isITParallelExecution = false)
  .settings(protoTestSettings)

lazy val s3 = monixConnector("s3", Dependencies.S3, isMimaEnabled = false, isITParallelExecution = true)
  .aggregate(awsAuth).dependsOn(awsAuth % "compile->compile;test->test")

lazy val sqs = monixConnector("sqs", Dependencies.Sqs, isMimaEnabled = false, isITParallelExecution = true)
  .aggregate(awsAuth).dependsOn(awsAuth % "compile->compile;test->test")

lazy val gcs = monixConnector("gcs", Dependencies.GCS , isITParallelExecution = false)
  .settings(libraryDependencies ++= (CrossVersion.partialVersion(scalaVersion.value) match {
    case Some((3, _)) => Seq.empty
    case _ => Seq("org.mockito" %% "mockito-scala" % Versions.Mockito % Test)
  }))

lazy val elasticsearch =  monixConnector("elasticsearch", Dependencies.Elasticsearch, isITParallelExecution = true)

//internal
lazy val awsAuth = monixConnector("aws-auth", Dependencies.AwsAuth, isMimaEnabled = false)

def monixConnector(
                    connectorName: String,
                    projectDependencies: Seq[ModuleID],
                    isMimaEnabled: Boolean = true,
                    isITParallelExecution: Boolean = false,
                    scala3Publish: Boolean = true,
                    fatalWarningsEnabled: Boolean = true) = {
  Project(id = connectorName, base = file(connectorName))
    .enablePlugins(AutomateHeaderPlugin)
    .settings(name := s"monix-$connectorName",
      libraryDependencies ++= projectDependencies,
      Defaults.itSettings,
      IntegrationTest / parallelExecution := isITParallelExecution,
      IntegrationTest / testForkedParallel := isITParallelExecution
    )
    .settings(sharedSettings(scala3Publish, fatalWarningsEnabled))
    .configs(IntegrationTest, IT)
    .enablePlugins(AutomateHeaderPlugin)
    .settings(
      if(isMimaEnabled) {
        mimaSettings(s"monix-$connectorName")
      } else { Seq.empty },
      // skips publishing docs in scala3 due to a bug running task
      Compile / doc / sources := { if (scalaVersion.value.startsWith("3.")) Seq.empty else (Compile / doc / sources).value },
      Test / doc / sources := { if (scalaVersion.value.startsWith("3.")) Seq.empty else (Test / doc / sources).value },
      doctestGenTests := { Seq.empty },
      doctestOnlyCodeBlocksMode := false,
      Test / unidoc / sources := {  Seq.empty })
}

//=> non published modules

lazy val benchmarks = monixConnector("benchmarks", Dependencies.Benchmarks, isMimaEnabled = false)
  .enablePlugins(JmhPlugin)
  .settings(skipOnPublishSettings)
  .dependsOn(parquet % "compile->compile;test->test", redis % "compile->compile;test->test", s3 % "compile->compile;test->test")
  .aggregate(parquet, redis, s3)

lazy val docs = project
  .in(file("monix-connect-docs"))
  .settings(
    moduleName := "monix-connect-docs",
    name := moduleName.value,
    sharedSettings(publishForScala3 = false),
    skipOnPublishSettings,
    mdocSettings
  )
  .enablePlugins(DocusaurusPlugin, MdocPlugin, ScalaUnidocPlugin)

lazy val skipOnPublishSettings = Seq(
  publish / skip := true,
  publishArtifact := false,
)

lazy val mdocSettings = Seq(
  scalacOptions --= Seq("-Xfatal-warnings", "-Ywarn-unused"),
  crossScalaVersions := Seq(scalaVersion.value),
<<<<<<< HEAD
  (ScalaUnidoc / unidoc / unidocProjectFilter) := inProjects(parquet, dynamodb, s3, sqs, elasticsearch, gcs, hdfs, mongodb, redis),
  (ScalaUnidoc / unidoc / target) := (LocalRootProject / baseDirectory).value / "website" / "static" / "api",
  cleanFiles += (ScalaUnidoc / unidoc / target).value,
=======
  unidocProjectFilter in (ScalaUnidoc, unidoc) := inProjects(parquet, dynamodb, s3, sqs, elasticsearch, gcs, hdfs, mongodb, redis),
  target in (ScalaUnidoc, unidoc) := (baseDirectory in LocalRootProject).value / "website" / "static" / "api",
  cleanFiles += (target in (ScalaUnidoc, unidoc)).value,
>>>>>>> f5f9f46a
  docusaurusCreateSite := docusaurusCreateSite
    .dependsOn(Compile / unidoc)
    .dependsOn(ThisBuild / updateSiteVariables)
    .value,
  docusaurusPublishGhpages :=
    docusaurusPublishGhpages
      .dependsOn(Compile / unidoc)
      .dependsOn(ThisBuild / updateSiteVariables)
      .value,
  (ScalaUnidoc / unidoc / scalacOptions) ++= Seq(
    "-doc-source-url", s"https://github.com/monix/monix-connect/tree/v${version.value}€{FILE_PATH}.scala",
    "-sourcepath", (LocalRootProject / baseDirectory).value.getAbsolutePath,
    "-doc-title", "Monix Connect",
    "-doc-version", s"v${version.value}",
    "-groups"
  ),
  // Exclude monix.*.internal from ScalaDoc
  ScalaUnidoc / unidoc / sources ~= (_ filterNot { file =>
    // Exclude protobuf generated files
    file.getCanonicalPath.contains("/src_managed/main/monix/connect/")
    file.getCanonicalPath.contains("monix-connect/redis/target/scala-2.12/src_managed")
    file.getCanonicalPath.contains("monix-connect/redis/target/scala-2.13/src_managed")
  }),
)

def minorVersion(version: String): String = {
  val (major, minor) =
    CrossVersion.partialVersion(version).get
  s"$major.$minor"
}


val updateSiteVariables = taskKey[Unit]("Update site variables")
ThisBuild / updateSiteVariables  := {
  val file =
    (LocalRootProject / baseDirectory).value / "website" / "variables.js"

  val variables =
    Map[String, String](
      "organization" -> (LocalRootProject / organization).value,
      "coreModuleName" -> (monixConnect / moduleName).value,
      "latestVersion" -> version.value,
      "scalaPublishVersions" -> {
        val minorVersions = (monixConnect / crossScalaVersions).value.map(minorVersion)
        if (minorVersions.size <= 2) minorVersions.mkString(" and ")
        else minorVersions.init.mkString(", ") ++ " and " ++ minorVersions.last
      }
    )

  val fileHeader =
    "// Generated by sbt. Do not edit directly."

  val fileContents =
    variables.toList
      .sortBy { case (key, _) => key }
      .map { case (key, value) => s"  $key: '$value'" }
      .mkString(s"$fileHeader\nmodule.exports = {\n", ",\n", "\n};\n")

  IO.write(file, fileContents)
}
<|MERGE_RESOLUTION|>--- conflicted
+++ resolved
@@ -273,15 +273,9 @@
 lazy val mdocSettings = Seq(
   scalacOptions --= Seq("-Xfatal-warnings", "-Ywarn-unused"),
   crossScalaVersions := Seq(scalaVersion.value),
-<<<<<<< HEAD
   (ScalaUnidoc / unidoc / unidocProjectFilter) := inProjects(parquet, dynamodb, s3, sqs, elasticsearch, gcs, hdfs, mongodb, redis),
-  (ScalaUnidoc / unidoc / target) := (LocalRootProject / baseDirectory).value / "website" / "static" / "api",
+  (ScalaUnidoc / unidoc / target) := (baseDirectory in LocalRootProject).value / "website" / "static" / "api",
   cleanFiles += (ScalaUnidoc / unidoc / target).value,
-=======
-  unidocProjectFilter in (ScalaUnidoc, unidoc) := inProjects(parquet, dynamodb, s3, sqs, elasticsearch, gcs, hdfs, mongodb, redis),
-  target in (ScalaUnidoc, unidoc) := (baseDirectory in LocalRootProject).value / "website" / "static" / "api",
-  cleanFiles += (target in (ScalaUnidoc, unidoc)).value,
->>>>>>> f5f9f46a
   docusaurusCreateSite := docusaurusCreateSite
     .dependsOn(Compile / unidoc)
     .dependsOn(ThisBuild / updateSiteVariables)
