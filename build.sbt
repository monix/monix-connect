--- conflicted
+++ resolved
@@ -172,13 +172,8 @@
 lazy val benchmarks = monixConnector("benchmarks", Dependencies.Benchmarks)
   .enablePlugins(JmhPlugin)
   .settings(skipOnPublishSettings)
-<<<<<<< HEAD
-  .dependsOn(parquet % "compile->compile;test->test", s3 % "compile->compile;test->test")
-  .aggregate(parquet, s3)
-=======
-  .dependsOn(parquet % "compile->compile;test->test", redis % "compile->compile;test->test")
-  .aggregate(parquet, redis)
->>>>>>> d82ea516
+  .dependsOn(parquet % "compile->compile;test->test", redis % "compile->compile;test->test", s3 % "compile->compile;test->test")
+  .aggregate(parquet, redis, s3)
 
 lazy val docs = project
   .in(file("monix-connect-docs"))
