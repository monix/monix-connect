import sbt._

object Dependencies {

  object Versions {
    
    //main
    val AkkaStreams = "2.6.9"
    val AWS = "1.11.749"
    val Cats_Effect = "2.1.3"
    val DynamoDb = "2.10.60"
    val GCS = "1.107.0"
    val Hadoop = "3.1.4"
    val Monix = "3.2.0"
<<<<<<< HEAD
    val MongoScala = "4.1.1"
    val MongoReactiveStreams = "4.1.0"
=======
    val MongoScala = "2.9.0"
    val MongoReactiveStreams = "4.1.1"
>>>>>>> 59f976e8
    val S3 = "2.14.21"
    val Parquet = "1.11.1"

    //test
    val Scalatest = "3.2.2"
    val Scalacheck = "1.14.0"
    val Mockito = "1.15.0"
    val GCNio = "0.121.2"
  }

  private def commonDependencies(hasIntegrationTest: Boolean = false): Seq[sbt.ModuleID] = {
    val common: Seq[ModuleID] = CommonProjectDependencies ++ CommonTestDependencies.map(_ % Test)
    if (hasIntegrationTest) common ++ CommonTestDependencies.map(_ % IntegrationTest)
    else common
  }

  private val CommonProjectDependencies = Seq(
    "io.monix" %% "monix-reactive" % Versions.Monix,
    "org.scala-lang.modules" %% "scala-collection-compat" % "2.2.0", //todo used as replacement for `collection.JavaConverters`
    "org.scala-lang.modules" %% "scala-java8-compat" % "0.9.0"
  )

  private val CommonTestDependencies = Seq(
    "org.scalatest" %% "scalatest" % Versions.Scalatest,
    "org.scalacheck" %% "scalacheck" % Versions.Scalacheck,
    "org.mockito" %% "mockito-scala" % Versions.Mockito
  )

  val Akka = Seq("com.typesafe.akka" %% "akka-stream" % Versions.AkkaStreams
  ) ++ commonDependencies(hasIntegrationTest = false)

  val Benchmarks = Seq("org.scalacheck" %% "scalacheck" % Versions.Scalacheck
  )++ commonDependencies(hasIntegrationTest = false)

  val DynamoDb = Seq(
    "com.amazonaws" % "aws-java-sdk-core" % Versions.AWS,
    "software.amazon.awssdk" % "dynamodb" % Versions.DynamoDb
  ) ++ commonDependencies(hasIntegrationTest = true)

  val Hdfs = Seq(
    "org.apache.hadoop" % "hadoop-client" % Versions.Hadoop,
    "org.apache.hadoop" % "hadoop-common" % Versions.Hadoop,
    "org.apache.hadoop" % "hadoop-hdfs" % Versions.Hadoop,
    "org.apache.hadoop" % "hadoop-minicluster" % Versions.Hadoop % Test
  ) ++ commonDependencies(hasIntegrationTest = false)

  val MongoDb = Seq(
    "org.mongodb" % "mongodb-driver-reactivestreams" % Versions.MongoReactiveStreams,
    "org.mongodb.scala" %% "mongo-scala-bson" % Versions.MongoScala,
    "org.mongodb.scala" %% "mongo-scala-driver" % Versions.MongoScala
  ) ++ commonDependencies(hasIntegrationTest = true)

  val Parquet = Seq(
    "org.apache.parquet" % "parquet-avro" % Versions.Parquet,
    "org.apache.parquet" % "parquet-hadoop" % Versions.Parquet,
    "org.apache.parquet" % "parquet-protobuf" % Versions.Parquet,
    //"com.twitter.elephantbird" % "elephant-bird" % "4.17",
    "org.apache.hadoop" % "hadoop-client" % Versions.Hadoop,
    "org.apache.hadoop" % "hadoop-common" % Versions.Hadoop % Test,
    "com.thesamet.scalapb" %% "scalapb-runtime" % scalapb.compiler.Version.scalapbVersion % "protobuf"
  ) ++ commonDependencies(hasIntegrationTest = false)

  val S3 = Seq(
    "software.amazon.awssdk" % "s3" % "2.14.25",
    "org.scalatestplus" %% "scalacheck-1-14" % "3.1.1.1" % Test
  ) ++ commonDependencies(hasIntegrationTest = true)

  val Redis = Seq(
    "io.lettuce" % "lettuce-core" % "5.1.8.RELEASE"
  ) ++ commonDependencies(hasIntegrationTest = true)

  val GCS = Seq(
    "com.google.cloud"   % "google-cloud-storage" % Versions.GCS,
    "org.typelevel" %% "cats-effect" % Versions.Cats_Effect,
    "com.google.cloud" % "google-cloud-nio" % Versions.GCNio % IntegrationTest,
    "commons-io" % "commons-io" % "2.6" % Test
  ) ++ commonDependencies(hasIntegrationTest = true)
}<|MERGE_RESOLUTION|>--- conflicted
+++ resolved
@@ -12,13 +12,8 @@
     val GCS = "1.107.0"
     val Hadoop = "3.1.4"
     val Monix = "3.2.0"
-<<<<<<< HEAD
     val MongoScala = "4.1.1"
-    val MongoReactiveStreams = "4.1.0"
-=======
-    val MongoScala = "2.9.0"
     val MongoReactiveStreams = "4.1.1"
->>>>>>> 59f976e8
     val S3 = "2.14.21"
     val Parquet = "1.11.1"
 
