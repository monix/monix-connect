--- conflicted
+++ resolved
@@ -11,13 +11,8 @@
     val GCS = "1.107.0"
     val Hadoop = "3.3.1"
     val MongoScala = "4.1.1"
-<<<<<<< HEAD
     val MongoReactiveStreams = "4.3.4"
-    val Lettuce = "6.1.4.RELEASE"
-=======
-    val MongoReactiveStreams = "4.3.3"
     val Lettuce = "6.1.6.RELEASE"
->>>>>>> 84e2427b
     val Parquet = "1.12.0"
     val Elastic4s = "7.12.0"
     val Pureconfig = "0.17.1"
