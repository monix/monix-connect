import sbt.Keys.sourceManaged
import sbt._

object Dependencies {

  object DependencyVersions {
    val AWS = "1.11.749"
    val DynamoDb = "2.10.60"
    val PureConfig = "0.12.3"
    val S3 = "2.10.91"
    val Monix = "3.2.0"
    val AkkaStreams = "2.6.4"
    val Hadoop = "3.1.3"

    //test
<<<<<<< HEAD
    val Scalatest = "3.1.1"
    val Scalacheck = "1.14.3"
=======
    val Scalatest = "3.1.2"
    val Scalacheck = "1.14.0"
>>>>>>> 5d395377
    val Mockito = "1.13.1"
    val Cats = "2.0.0"


  }

  private def commonDependencies(hasIntegrationTest: Boolean = false): Seq[sbt.ModuleID] = {
    val common: Seq[ModuleID] = CommonProjectDependencies ++ CommonTestDependencies.map(_ % Test)
    if (hasIntegrationTest) common ++ CommonTestDependencies.map(_ % IntegrationTest)
    else common
  }

  private val CommonProjectDependencies = Seq(
    "io.monix" %% "monix-reactive" % DependencyVersions.Monix,
    "org.scala-lang.modules" %% "scala-collection-compat" % "2.1.6", //todo use as replacement for `collection.JavaConverters`
    "org.scala-lang.modules" %% "scala-java8-compat" % "0.9.1"
   // "com.typesafe.scala-logging" %% "scala-logging" % "3.9.2",
    //"org.slf4j" % "log4j-over-slf4j" % "1.7.30"
  )

  private val CommonTestDependencies = Seq(
    "org.scalatest" %% "scalatest" % DependencyVersions.Scalatest,
    "org.scalacheck" %% "scalacheck" % DependencyVersions.Scalacheck,
    "org.mockito" %% "mockito-scala" % DependencyVersions.Mockito
  )

  private val AkkaMain = Seq(
    "com.typesafe.akka" %% "akka-stream" % DependencyVersions.AkkaStreams
  )

  val Akka = AkkaMain ++ CommonProjectDependencies ++ CommonTestDependencies.map(_ % Test)

  private val DynamoDbDependencies = Seq(
    "com.amazonaws" % "aws-java-sdk-core" % DependencyVersions.AWS,
    // "com.amazonaws"                       % "aws-java-sdk-dynamodb" % DependencyVersions.AWS, //todo compatibility with java sdk aws
    "software.amazon.awssdk" % "dynamodb" % DependencyVersions.DynamoDb)

  val DynamoDb = DynamoDbDependencies ++ CommonProjectDependencies ++ CommonTestDependencies.map(_ % Test) ++ CommonTestDependencies.map(
    _ % IntegrationTest)

  private val HdfsDependecies = Seq(
    "org.apache.hadoop" % "hadoop-client" % DependencyVersions.Hadoop,
    "org.apache.hadoop" % "hadoop-common" % DependencyVersions.Hadoop % Test classifier "tests",
    "org.apache.hadoop" % "hadoop-hdfs" % DependencyVersions.Hadoop % Test classifier "tests",
    "org.apache.hadoop" % "hadoop-minicluster" % DependencyVersions.Hadoop
  )

  val Hdfs = HdfsDependecies ++ commonDependencies(hasIntegrationTest = false)

  private val ParquetDependecies = Seq(
    "io.monix" %% "monix-reactive" % DependencyVersions.Monix,
    "org.apache.parquet" % "parquet-avro" % "1.11.0",
    "org.apache.parquet" % "parquet-hadoop" % "1.11.0",
    "org.apache.parquet" % "parquet-protobuf" % "1.11.0",
    "com.twitter.elephantbird" % "elephant-bird" % "4.17",
    "org.apache.hadoop" % "hadoop-client" % "3.2.1",
    "org.apache.hadoop" % "hadoop-common" % "3.2.1",
    "com.thesamet.scalapb" %% "scalapb-runtime" % scalapb.compiler.Version.scalapbVersion % "protobuf"
  )

  val Parquet = ParquetDependecies ++ CommonProjectDependencies ++ CommonTestDependencies.map(_ % Test)

  private val S3Dependecies = Seq(
    "software.amazon.awssdk" % "s3" % DependencyVersions.S3,
    "com.amazonaws" % "aws-java-sdk-core" % DependencyVersions.AWS % IntegrationTest,
    "com.amazonaws" % "aws-java-sdk-s3" % DependencyVersions.AWS % IntegrationTest,
    "org.scalatestplus" %% "scalacheck-1-14" % "3.1.1.1" % Test
  )
  val S3 = S3Dependecies ++ CommonProjectDependencies ++ CommonTestDependencies.map(_ % Test) ++ CommonTestDependencies.map(_ % IntegrationTest)

  private val RedisDependencies = Seq(
    "io.lettuce" % "lettuce-core" % "5.1.2.RELEASE",
    "com.github.pureconfig" %% "pureconfig" % DependencyVersions.PureConfig
  )

  val Redis = RedisDependencies ++ CommonProjectDependencies ++ CommonTestDependencies.map(_ % Test)

}<|MERGE_RESOLUTION|>--- conflicted
+++ resolved
@@ -13,13 +13,8 @@
     val Hadoop = "3.1.3"
 
     //test
-<<<<<<< HEAD
-    val Scalatest = "3.1.1"
-    val Scalacheck = "1.14.3"
-=======
     val Scalatest = "3.1.2"
     val Scalacheck = "1.14.0"
->>>>>>> 5d395377
     val Mockito = "1.13.1"
     val Cats = "2.0.0"
 
