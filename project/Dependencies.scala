import sbt._

object Dependencies {

  object Versions {

    //main
    val Monix = "3.3.0"
    val AwsSdk = "2.15.61"
    val AkkaStreams = "2.6.9"
    val AWS = "1.11.749"
    val DynamoDb = "2.10.60"
    val GCS = "1.107.0"
    val Hadoop = "3.1.4"
    val MongoScala = "4.1.1"
    val MongoReactiveStreams = "4.1.1"
    val S3 = "2.14.21"
    val Parquet = "1.11.1"
    val Pureconfig = "0.14.0"
    val Elastic4s = "7.10.2"
    val ScalaCompat = "2.3.2"

    //test
    val Scalatest = "3.2.3"
    val Scalacheck = "1.14.0"
    val Mockito = "1.15.0"
    val GCNio = "0.122.4"
  }

  private def commonDependencies(hasIt: Boolean = false): Seq[sbt.ModuleID] = {
    val common: Seq[ModuleID] = MonixDependency ++ CommonTestDependencies.map(_ % Test)
    if (hasIt) common ++ CommonTestDependencies.map(_                           % IntegrationTest)
    else common
  }

  private val MonixDependency = Seq("io.monix" %% "monix-reactive" % Versions.Monix)

  private val CommonTestDependencies = Seq(
    "org.scalatest" %% "scalatest"   % Versions.Scalatest,
    "org.scalacheck" %% "scalacheck" % Versions.Scalacheck,
    "org.mockito" %% "mockito-scala" % Versions.Mockito
  )

  val Akka = Seq("com.typesafe.akka" %% "akka-stream" % Versions.AkkaStreams) ++ commonDependencies(hasIt = false)

  val AwsAuth = Seq(
    "software.amazon.awssdk" % "auth" % Versions.AwsSdk,
    "com.github.pureconfig" %% "pureconfig" % Versions.Pureconfig) ++ commonDependencies(hasIt = false)

  val Benchmarks = Seq(
   "com.lightbend.akka" %% "akka-stream-alpakka-s3" % "2.0.2",
    "org.scalacheck" %% "scalacheck" % Versions.Scalacheck,
    "dev.profunktor"    %% "redis4cats-effects" % "0.10.3",
    "io.chrisdavenport" %% "rediculous"         % "0.0.8",
    "io.laserdisc"      %% "laserdisc-fs2"      % "0.4.1"
  )++ commonDependencies(hasIt = false)

  val DynamoDb = Seq("software.amazon.awssdk" % "dynamodb" % Versions.AwsSdk) ++ commonDependencies(hasIt = true)

  val Hdfs = Seq(
    "org.apache.hadoop" % "hadoop-client"      % Versions.Hadoop,
    "org.apache.hadoop" % "hadoop-common"      % Versions.Hadoop,
    "org.apache.hadoop" % "hadoop-hdfs"        % Versions.Hadoop,
    "org.apache.hadoop" % "hadoop-minicluster" % Versions.Hadoop % Test
  ) ++ commonDependencies(hasIt = false)

  val MongoDb = Seq(
    "org.mongodb"       % "mongodb-driver-reactivestreams" % Versions.MongoReactiveStreams,
    "org.mongodb.scala" %% "mongo-scala-bson"   % Versions.MongoScala,
    "org.mongodb.scala" %% "mongo-scala-driver" % Versions.MongoScala
  ) ++ commonDependencies(hasIt = true)

  val Parquet = Seq(
    "org.apache.parquet" % "parquet-avro"     % Versions.Parquet,
    "org.apache.parquet" % "parquet-hadoop"   % Versions.Parquet,
    "org.apache.hadoop" % "hadoop-client" % Versions.Hadoop,
    "org.apache.hadoop" % "hadoop-common" % Versions.Hadoop % Test
  ) ++ commonDependencies(hasIt = false)

  val S3 = Seq(
    "software.amazon.awssdk" % "s3" % Versions.AwsSdk,
    "org.scala-lang.modules" %% "scala-collection-compat" % Versions.ScalaCompat,
  "org.scalatestplus" %% "scalacheck-1-14" % "3.1.4.0" % Test
  ) ++ commonDependencies(hasIt = true)

  val Redis = Seq(
<<<<<<< HEAD
    "io.lettuce" % "lettuce-core" % "5.3.5.RELEASE"
  ) ++ testDependencies(hasIt = true)
=======
    "io.lettuce" % "lettuce-core" % "5.1.8.RELEASE",
    "org.scala-lang.modules" %% "scala-collection-compat" % Versions.ScalaCompat
  ) ++ commonDependencies(hasIt = true)
>>>>>>> b8760a28

  val GCS = Seq(
    "com.google.cloud"               % "google-cloud-storage" % Versions.GCS,
    "com.google.cloud"               % "google-cloud-nio" % Versions.GCNio % IntegrationTest,
    "commons-io"                     % "commons-io" % "2.6" % Test
  ) ++ commonDependencies(hasIt = true)

  val Elasticsearch = Seq(
    "com.sksamuel.elastic4s" %% "elastic4s-client-esjava" % Versions.Elastic4s
  ) ++ commonDependencies(hasIt = true)
}<|MERGE_RESOLUTION|>--- conflicted
+++ resolved
@@ -84,14 +84,9 @@
   ) ++ commonDependencies(hasIt = true)
 
   val Redis = Seq(
-<<<<<<< HEAD
-    "io.lettuce" % "lettuce-core" % "5.3.5.RELEASE"
-  ) ++ testDependencies(hasIt = true)
-=======
     "io.lettuce" % "lettuce-core" % "5.1.8.RELEASE",
     "org.scala-lang.modules" %% "scala-collection-compat" % Versions.ScalaCompat
   ) ++ commonDependencies(hasIt = true)
->>>>>>> b8760a28
 
   val GCS = Seq(
     "com.google.cloud"               % "google-cloud-storage" % Versions.GCS,
