--- conflicted
+++ resolved
@@ -12,13 +12,8 @@
     val Hadoop = "3.3.4"
     val MongoScala = "4.1.1"
     val Lettuce = "6.1.8.RELEASE"
-<<<<<<< HEAD
     val MongoReactiveStreams = "4.6.1"
-    val Parquet = "1.12.0"
-=======
-    val MongoReactiveStreams = "4.6.0"
     val Parquet = "1.12.3"
->>>>>>> b155eea7
     val Elastic4s = "7.12.0"
     val Pureconfig = "0.17.1"
     val ScalaLogging = "3.9.5"
