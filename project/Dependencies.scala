--- conflicted
+++ resolved
@@ -20,13 +20,8 @@
     val ScalaCompat = "2.6.0"
 
     //test
-<<<<<<< HEAD
-    val Scalatest = "3.2.9"
-    val MonixTestingScalatest = "0.3.0"
-=======
     val Scalatest = "3.2.11"
     val MonixTestingScalatest = "0.2.0"
->>>>>>> 80fac24d
     val Scalacheck = "1.14.0"
     val Mockito = "1.15.0"
     val GCNio = "0.123.14"
