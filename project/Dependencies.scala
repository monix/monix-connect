import sbt._

object Dependencies {

  object DependencyVersions {
<<<<<<< HEAD
    val AWS = "1.11.842"
=======
    //main
    val AWS = "1.11.749"
>>>>>>> 0975f341
    val DynamoDb = "2.10.60"
    val PureConfig = "0.12.3"
    val S3 = "2.10.91"
    val Monix = "3.2.0"
    val AkkaStreams = "2.6.4"
    val Hadoop = "3.1.3"
    val GCS = "1.107.0"
    val Cats_Effect = "2.1.3"
    val Cats = "2.0.0"

    //test
    val Scalatest = "3.1.2"
    val Scalacheck = "1.14.0"
    val Mockito = "1.14.8"
    val GCNio = "0.121.2"
  }

  private def commonDependencies(hasIntegrationTest: Boolean = false): Seq[sbt.ModuleID] = {
    val common: Seq[ModuleID] = CommonProjectDependencies ++ CommonTestDependencies.map(_ % Test)
    if (hasIntegrationTest) common ++ CommonTestDependencies.map(_ % IntegrationTest)
    else common
  }

  private val CommonProjectDependencies = Seq(
    "io.monix" %% "monix-reactive" % DependencyVersions.Monix,
    "org.scala-lang.modules" %% "scala-collection-compat" % "2.1.6", //todo use as replacement for `collection.JavaConverters`
    "org.scala-lang.modules" %% "scala-java8-compat" % "0.9.0"
  )

  private val CommonTestDependencies = Seq(
    "org.scalatest" %% "scalatest" % DependencyVersions.Scalatest,
    "org.scalacheck" %% "scalacheck" % DependencyVersions.Scalacheck,
    "org.mockito" %% "mockito-scala" % DependencyVersions.Mockito
  )

  val Akka = Seq("com.typesafe.akka" %% "akka-stream" % DependencyVersions.AkkaStreams) ++ CommonProjectDependencies ++ CommonTestDependencies.map(_ % Test)

  val DynamoDb = Seq(
    "com.amazonaws" % "aws-java-sdk-core" % DependencyVersions.AWS,
    // "com.amazonaws"  % "aws-java-sdk-dynamodb" % DependencyVersions.AWS, //todo compatibility with java sdk aws
    "software.amazon.awssdk" % "dynamodb" % DependencyVersions.DynamoDb) ++ commonDependencies(hasIntegrationTest = true)

  val Hdfs = Seq(
    "org.apache.hadoop" % "hadoop-client" % DependencyVersions.Hadoop,
    "org.apache.hadoop" % "hadoop-common" % DependencyVersions.Hadoop % Test classifier "tests",
    "org.apache.hadoop" % "hadoop-hdfs" % DependencyVersions.Hadoop % Test classifier "tests",
    "org.apache.hadoop" % "hadoop-minicluster" % DependencyVersions.Hadoop
  ) ++ commonDependencies(hasIntegrationTest = false)

  val MongoDb = Seq(
    "org.mongodb" % "mongodb-driver-reactivestreams" % "1.12.0",
    "org.mongodb.scala" %% "mongo-scala-bson" % "2.7.0"
  ) ++ commonDependencies(hasIntegrationTest = true)

  val Parquet = Seq(
    "io.monix" %% "monix-reactive" % DependencyVersions.Monix,
    "org.apache.parquet" % "parquet-avro" % "1.11.0",
    "org.apache.parquet" % "parquet-hadoop" % "1.11.0",
    "org.apache.parquet" % "parquet-protobuf" % "1.11.0",
    "com.twitter.elephantbird" % "elephant-bird" % "4.17",
    "org.apache.hadoop" % "hadoop-client" % "3.2.1",
    "org.apache.hadoop" % "hadoop-common" % "3.2.1",
    "com.thesamet.scalapb" %% "scalapb-runtime" % scalapb.compiler.Version.scalapbVersion % "protobuf"
  ) ++ commonDependencies(hasIntegrationTest = false)

  val S3 = Seq(
    "software.amazon.awssdk" % "s3" % DependencyVersions.S3,
    "com.amazonaws" % "aws-java-sdk-core" % DependencyVersions.AWS % IntegrationTest,
    "com.amazonaws" % "aws-java-sdk-s3" % DependencyVersions.AWS % IntegrationTest,
    "org.scalatestplus" %% "scalacheck-1-14" % "3.1.1.1" % Test
  ) ++ commonDependencies(hasIntegrationTest = true)

  val Redis = Seq(
    "io.lettuce" % "lettuce-core" % "5.1.8.RELEASE"
  ) ++ commonDependencies(hasIntegrationTest = true)

  val GCS = Seq(
    "org.typelevel"     %% "cats-core"            % DependencyVersions.Cats,
    "com.google.cloud"   % "google-cloud-storage" % DependencyVersions.GCS,
    "org.typelevel" %% "cats-effect" % DependencyVersions.Cats_Effect,
    "com.google.cloud" % "google-cloud-nio" % DependencyVersions.GCNio % IntegrationTest,
    "commons-io" % "commons-io" % "2.6" % Test
  ) ++ commonDependencies(hasIntegrationTest = true)
}<|MERGE_RESOLUTION|>--- conflicted
+++ resolved
@@ -3,12 +3,8 @@
 object Dependencies {
 
   object DependencyVersions {
-<<<<<<< HEAD
-    val AWS = "1.11.842"
-=======
     //main
     val AWS = "1.11.749"
->>>>>>> 0975f341
     val DynamoDb = "2.10.60"
     val PureConfig = "0.12.3"
     val S3 = "2.10.91"
