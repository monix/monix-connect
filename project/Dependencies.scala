import sbt._

object Dependencies {

  object Versions {

    //main
    val Monix = "3.3.0"
<<<<<<< HEAD
    val AwsSdk = "2.15.61"
    val AkkaStreams = "2.6.11"
=======
    val AwsSdk = "2.15.67"
    val AkkaStreams = "2.6.9"
>>>>>>> fc51a4c0
    val AWS = "1.11.749"
    val DynamoDb = "2.10.60"
    val GCS = "1.107.0"
    val Hadoop = "3.1.4"
    val MongoScala = "4.1.1"
    val MongoReactiveStreams = "4.1.1"
    val S3 = "2.14.21"
    val Parquet = "1.11.1"
    val Pureconfig = "0.14.0"
    val Elastic4s = "7.10.2"
    val ScalaCompat = "2.3.2"

    //test
    val Scalatest = "3.2.3"
    val Scalacheck = "1.14.0"
    val Mockito = "1.15.0"
    val GCNio = "0.122.4"
  }

  private def commonDependencies(hasIt: Boolean = false): Seq[sbt.ModuleID] = {
    val common: Seq[ModuleID] = MonixDependency ++ CommonTestDependencies.map(_ % Test)
    if (hasIt) common ++ CommonTestDependencies.map(_                           % IntegrationTest)
    else common
  }

  private val MonixDependency = Seq("io.monix" %% "monix-reactive" % Versions.Monix)

  private val CommonTestDependencies = Seq(
    "org.scalatest" %% "scalatest"   % Versions.Scalatest,
    "org.scalacheck" %% "scalacheck" % Versions.Scalacheck,
    "org.mockito" %% "mockito-scala" % Versions.Mockito
  )

  val Akka = Seq("com.typesafe.akka" %% "akka-stream" % Versions.AkkaStreams) ++ commonDependencies(hasIt = false)

  val AwsAuth = Seq(
    "software.amazon.awssdk" % "auth" % Versions.AwsSdk,
    "com.github.pureconfig" %% "pureconfig" % Versions.Pureconfig) ++ commonDependencies(hasIt = false)

  val Benchmarks = Seq(
   "com.lightbend.akka" %% "akka-stream-alpakka-s3" % "2.0.2",
    "org.scalacheck" %% "scalacheck" % Versions.Scalacheck,
    "dev.profunktor"    %% "redis4cats-effects" % "0.10.3",
    "io.chrisdavenport" %% "rediculous"         % "0.0.8",
    "io.laserdisc"      %% "laserdisc-fs2"      % "0.4.1"
  )++ commonDependencies(hasIt = false)

  val DynamoDb = Seq("software.amazon.awssdk" % "dynamodb" % Versions.AwsSdk) ++ commonDependencies(hasIt = true)

  val Hdfs = Seq(
    "org.apache.hadoop" % "hadoop-client"      % Versions.Hadoop,
    "org.apache.hadoop" % "hadoop-common"      % Versions.Hadoop,
    "org.apache.hadoop" % "hadoop-hdfs"        % Versions.Hadoop,
    "org.apache.hadoop" % "hadoop-minicluster" % Versions.Hadoop % Test
  ) ++ commonDependencies(hasIt = false)

  val MongoDb = Seq(
    "org.mongodb"       % "mongodb-driver-reactivestreams" % Versions.MongoReactiveStreams,
    "org.mongodb.scala" %% "mongo-scala-bson"   % Versions.MongoScala,
    "org.mongodb.scala" %% "mongo-scala-driver" % Versions.MongoScala
  ) ++ commonDependencies(hasIt = true)

  val Parquet = Seq(
    "org.apache.parquet" % "parquet-avro"     % Versions.Parquet,
    "org.apache.parquet" % "parquet-hadoop"   % Versions.Parquet,
    "org.apache.hadoop" % "hadoop-client" % Versions.Hadoop,
    "org.apache.hadoop" % "hadoop-common" % Versions.Hadoop % Test
  ) ++ commonDependencies(hasIt = false)

  val S3 = Seq(
    "software.amazon.awssdk" % "s3" % Versions.AwsSdk,
    "org.scala-lang.modules" %% "scala-collection-compat" % Versions.ScalaCompat,
  "org.scalatestplus" %% "scalacheck-1-14" % "3.1.4.0" % Test
  ) ++ commonDependencies(hasIt = true)

  val Redis = Seq(
    "io.lettuce" % "lettuce-core" % "5.1.8.RELEASE",
    "org.scala-lang.modules" %% "scala-collection-compat" % Versions.ScalaCompat
  ) ++ commonDependencies(hasIt = true)

  val GCS = Seq(
    "com.google.cloud"               % "google-cloud-storage" % Versions.GCS,
    "com.google.cloud"               % "google-cloud-nio" % Versions.GCNio % IntegrationTest,
    "commons-io"                     % "commons-io" % "2.6" % Test
  ) ++ commonDependencies(hasIt = true)

  val Elasticsearch = Seq(
    "com.sksamuel.elastic4s" %% "elastic4s-client-esjava" % Versions.Elastic4s
  ) ++ commonDependencies(hasIt = true)
}<|MERGE_RESOLUTION|>--- conflicted
+++ resolved
@@ -6,13 +6,8 @@
 
     //main
     val Monix = "3.3.0"
-<<<<<<< HEAD
-    val AwsSdk = "2.15.61"
-    val AkkaStreams = "2.6.11"
-=======
     val AwsSdk = "2.15.67"
     val AkkaStreams = "2.6.9"
->>>>>>> fc51a4c0
     val AWS = "1.11.749"
     val DynamoDb = "2.10.60"
     val GCS = "1.107.0"
