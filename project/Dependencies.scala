--- conflicted
+++ resolved
@@ -88,13 +88,8 @@
   ) ++ testDependencies(hasIt = true)
 
   val Redis = Seq(
-<<<<<<< HEAD
-    "io.lettuce" % "lettuce-core" % "5.3.4.RELEASE"
-  ) ++ commonDependencies(hasIntegrationTest = true)
-=======
     "io.lettuce" % "lettuce-core" % "5.1.8.RELEASE"
   ) ++ testDependencies(hasIt = true)
->>>>>>> 412dcdcd
 
   val GCS = Seq(
     "com.google.cloud"   % "google-cloud-storage" % Versions.GCS,
