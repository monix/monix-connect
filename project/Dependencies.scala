import sbt._

object Dependencies {

  object Versions {

    //main
    val Monix = "3.4.0"
<<<<<<< HEAD
    val AwsSdk = "2.16.104"
=======
    val AwsSdk = "2.16.93"
>>>>>>> fe2fa316
    val AkkaStreams = "2.6.9"
    val GCS = "1.107.0"
    val Hadoop = "3.3.1"
    val MongoScala = "4.1.1"
    val MongoReactiveStreams = "4.2.3"
    val Lettuce = "6.1.4.RELEASE"
    val Parquet = "1.12.0"
    val Elastic4s = "7.12.0"
    val Pureconfig = "0.16.0"
    val ScalaLogging = "3.9.3"
    val ScalaCompat = "2.5.0"

    //test
    val Scalatest = "3.2.9"
    val Scalacheck = "1.14.0"
    val Mockito = "1.15.0"
    val GCNio = "0.123.3"
  }

  private def commonDependencies(hasIt: Boolean = false): Seq[sbt.ModuleID] = {
    val common: Seq[ModuleID] = MonixDependency ++ CommonTestDependencies.map(_ % Test)
    if (hasIt) common ++ CommonTestDependencies.map(_                           % IntegrationTest)
    else common
  }

  private val MonixDependency = Seq("io.monix" %% "monix-reactive" % Versions.Monix)

  private val CommonTestDependencies = Seq(
    "org.scalatest" %% "scalatest"   % Versions.Scalatest,
    "org.scalacheck" %% "scalacheck" % Versions.Scalacheck,
    "org.mockito" %% "mockito-scala" % Versions.Mockito
  )

  val Akka = Seq("com.typesafe.akka" %% "akka-stream" % Versions.AkkaStreams) ++ commonDependencies(hasIt = false)

  val AwsAuth = Seq(
    "software.amazon.awssdk" % "auth" % Versions.AwsSdk,
    "com.github.pureconfig" %% "pureconfig" % Versions.Pureconfig) ++ commonDependencies(hasIt = false)

  val Benchmarks = Seq(
   "com.lightbend.akka" %% "akka-stream-alpakka-s3" % "2.0.2",
    "org.scalacheck" %% "scalacheck" % Versions.Scalacheck,
    "dev.profunktor"    %% "redis4cats-effects" % "0.10.3",
    "io.chrisdavenport" %% "rediculous"         % "0.0.8",
    "io.laserdisc"      %% "laserdisc-fs2"      % "0.4.1"
  )++ commonDependencies(hasIt = false)

  val DynamoDb = Seq("software.amazon.awssdk" % "dynamodb" % Versions.AwsSdk) ++ commonDependencies(hasIt = true)

  val Hdfs = Seq(
    "org.apache.hadoop" % "hadoop-client"      % Versions.Hadoop,
    "org.apache.hadoop" % "hadoop-common"      % Versions.Hadoop,
    "org.apache.hadoop" % "hadoop-hdfs"        % Versions.Hadoop,
    "org.apache.hadoop" % "hadoop-minicluster" % Versions.Hadoop % Test
  ) ++ commonDependencies(hasIt = false)

  val MongoDb = Seq(
    "org.mongodb"       % "mongodb-driver-reactivestreams" % Versions.MongoReactiveStreams,
    "org.mongodb.scala" %% "mongo-scala-bson"   % Versions.MongoScala,
    "org.mongodb.scala" %% "mongo-scala-driver" % Versions.MongoScala
  ) ++ commonDependencies(hasIt = true)

  val Parquet = Seq(
    "org.apache.parquet" % "parquet-avro"     % Versions.Parquet,
    "org.apache.parquet" % "parquet-hadoop"   % Versions.Parquet,
    "org.apache.hadoop" % "hadoop-client" % Versions.Hadoop,
    "org.apache.hadoop" % "hadoop-common" % Versions.Hadoop % Test
  ) ++ commonDependencies(hasIt = false)

  val S3 = Seq(
    "software.amazon.awssdk" % "s3" % Versions.AwsSdk,
    "org.scala-lang.modules" %% "scala-collection-compat" % Versions.ScalaCompat,
    "org.scalatestplus" %% "scalacheck-1-14" % "3.1.4.0" % Test
  ) ++ commonDependencies(hasIt = true)

  val Redis = Seq(
    "io.lettuce" % "lettuce-core" % Versions.Lettuce,
    "org.scala-lang.modules" %% "scala-collection-compat" % Versions.ScalaCompat,
    "com.thesamet.scalapb"      %% "scalapb-runtime-grpc"  % scalapb.compiler.Version.scalapbVersion % IntegrationTest,
    "com.thesamet.scalapb"      %% "scalapb-runtime"       % scalapb.compiler.Version.scalapbVersion % IntegrationTest
  ) ++ commonDependencies(hasIt = true)

  val GCS = Seq(
    "com.google.cloud"               % "google-cloud-storage" % Versions.GCS,
    "com.google.cloud"               % "google-cloud-nio" % Versions.GCNio % IntegrationTest,
    "commons-io"                     % "commons-io" % "2.6" % Test
  ) ++ commonDependencies(hasIt = true)

  val Sqs = Seq(
    "com.typesafe.scala-logging" %% "scala-logging" % Versions.ScalaLogging,
    "software.amazon.awssdk" % "sqs" % Versions.AwsSdk
  ) ++ commonDependencies(hasIt = true)

  val Elasticsearch = Seq(
    "com.sksamuel.elastic4s" %% "elastic4s-client-esjava" % Versions.Elastic4s
  ) ++ commonDependencies(hasIt = true)
}<|MERGE_RESOLUTION|>--- conflicted
+++ resolved
@@ -6,11 +6,7 @@
 
     //main
     val Monix = "3.4.0"
-<<<<<<< HEAD
-    val AwsSdk = "2.16.104"
-=======
     val AwsSdk = "2.16.93"
->>>>>>> fe2fa316
     val AkkaStreams = "2.6.9"
     val GCS = "1.107.0"
     val Hadoop = "3.3.1"
