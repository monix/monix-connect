--- conflicted
+++ resolved
@@ -15,13 +15,8 @@
     val MongoScala = "4.1.1"
     val MongoReactiveStreams = "4.2.2"
     val S3 = "2.14.21"
-<<<<<<< HEAD
     val Parquet = "1.12.0"
-    val Elastic4s = "7.11.0"
-=======
-    val Parquet = "1.11.1"
     val Elastic4s = "7.11.1"
->>>>>>> 02643577
     val Pureconfig = "0.14.1"
     val ScalaCompat = "2.4.2"
 
