import sbt._

object Dependencies {

  object Versions {

    //main
    val Monix = "3.3.0"
    val AwsSdk = "2.15.67"
    val AkkaStreams = "2.6.9"
    val GCS = "1.107.0"
    val Hadoop = "3.1.4"
    val MongoScala = "4.1.1"
    val MongoReactiveStreams = "4.2.3"
<<<<<<< HEAD
    val Lettuce = "6.1.1.RELEASE"
=======
    val S3 = "2.14.21"
    val Lettuce = "6.1.2.RELEASE"
>>>>>>> ddcfae1e
    val Parquet = "1.12.0"
    val Elastic4s = "7.12.0"
    val Pureconfig = "0.15.0"
    val ScalaCompat = "2.4.3"
    val ScalaLogging = "3.9.2"

    //test
    val Scalatest = "3.2.9"
    val Scalacheck = "1.14.0"
    val Mockito = "1.15.0"
    val GCNio = "0.123.1"
  }

  private def commonDependencies(hasIt: Boolean = false): Seq[sbt.ModuleID] = {
    val common: Seq[ModuleID] = MonixDependency ++ CommonTestDependencies.map(_ % Test)
    if (hasIt) common ++ CommonTestDependencies.map(_                           % IntegrationTest)
    else common
  }

  private val MonixDependency = Seq("io.monix" %% "monix-reactive" % Versions.Monix)

  private val CommonTestDependencies = Seq(
    "org.scalatest" %% "scalatest"   % Versions.Scalatest,
    "org.scalacheck" %% "scalacheck" % Versions.Scalacheck,
    "org.mockito" %% "mockito-scala" % Versions.Mockito
  )

  val Akka = Seq("com.typesafe.akka" %% "akka-stream" % Versions.AkkaStreams) ++ commonDependencies(hasIt = false)

  val AwsAuth = Seq(
    "software.amazon.awssdk" % "auth" % Versions.AwsSdk,
    "com.github.pureconfig" %% "pureconfig" % Versions.Pureconfig) ++ commonDependencies(hasIt = false)

  val Benchmarks = Seq(
   "com.lightbend.akka" %% "akka-stream-alpakka-s3" % "2.0.2",
    "org.scalacheck" %% "scalacheck" % Versions.Scalacheck,
    "dev.profunktor"    %% "redis4cats-effects" % "0.10.3",
    "io.chrisdavenport" %% "rediculous"         % "0.0.8",
    "io.laserdisc"      %% "laserdisc-fs2"      % "0.4.1"
  )++ commonDependencies(hasIt = false)

  val DynamoDb = Seq("software.amazon.awssdk" % "dynamodb" % Versions.AwsSdk) ++ commonDependencies(hasIt = true)

  val Hdfs = Seq(
    "org.apache.hadoop" % "hadoop-client"      % Versions.Hadoop,
    "org.apache.hadoop" % "hadoop-common"      % Versions.Hadoop,
    "org.apache.hadoop" % "hadoop-hdfs"        % Versions.Hadoop,
    "org.apache.hadoop" % "hadoop-minicluster" % Versions.Hadoop % Test
  ) ++ commonDependencies(hasIt = false)

  val MongoDb = Seq(
    "org.mongodb"       % "mongodb-driver-reactivestreams" % Versions.MongoReactiveStreams,
    "org.mongodb.scala" %% "mongo-scala-bson"   % Versions.MongoScala,
    "org.mongodb.scala" %% "mongo-scala-driver" % Versions.MongoScala
  ) ++ commonDependencies(hasIt = true)

  val Parquet = Seq(
    "org.apache.parquet" % "parquet-avro"     % Versions.Parquet,
    "org.apache.parquet" % "parquet-hadoop"   % Versions.Parquet,
    "org.apache.hadoop" % "hadoop-client" % Versions.Hadoop,
    "org.apache.hadoop" % "hadoop-common" % Versions.Hadoop % Test
  ) ++ commonDependencies(hasIt = false)

  val S3 = Seq(
    "software.amazon.awssdk" % "s3" % Versions.AwsSdk,
    "org.scala-lang.modules" %% "scala-collection-compat" % Versions.ScalaCompat,
    "org.scalatestplus" %% "scalacheck-1-14" % "3.1.4.0" % Test
  ) ++ commonDependencies(hasIt = true)

  val Redis = Seq(
    "io.lettuce" % "lettuce-core" % Versions.Lettuce,
    "org.scala-lang.modules" %% "scala-collection-compat" % Versions.ScalaCompat,
    "com.thesamet.scalapb"      %% "scalapb-runtime-grpc"  % scalapb.compiler.Version.scalapbVersion % IntegrationTest,
    "com.thesamet.scalapb"      %% "scalapb-runtime"       % scalapb.compiler.Version.scalapbVersion % IntegrationTest
  ) ++ commonDependencies(hasIt = true)

  val GCS = Seq(
    "com.google.cloud"               % "google-cloud-storage" % Versions.GCS,
    "com.google.cloud"               % "google-cloud-nio" % Versions.GCNio % IntegrationTest,
    "commons-io"                     % "commons-io" % "2.6" % Test
  ) ++ commonDependencies(hasIt = true)

  val Sqs = Seq(
    "com.typesafe.scala-logging" %% "scala-logging" % Versions.ScalaLogging,
    "software.amazon.awssdk" % "sqs" % Versions.AwsSdk
  ) ++ commonDependencies(hasIt = true)

  val Elasticsearch = Seq(
    "com.sksamuel.elastic4s" %% "elastic4s-client-esjava" % Versions.Elastic4s
  ) ++ commonDependencies(hasIt = true)
}<|MERGE_RESOLUTION|>--- conflicted
+++ resolved
@@ -12,12 +12,7 @@
     val Hadoop = "3.1.4"
     val MongoScala = "4.1.1"
     val MongoReactiveStreams = "4.2.3"
-<<<<<<< HEAD
-    val Lettuce = "6.1.1.RELEASE"
-=======
-    val S3 = "2.14.21"
     val Lettuce = "6.1.2.RELEASE"
->>>>>>> ddcfae1e
     val Parquet = "1.12.0"
     val Elastic4s = "7.12.0"
     val Pureconfig = "0.15.0"
