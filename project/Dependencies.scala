import sbt._

object Dependencies {

  object Versions {

    //main
    val Monix = "3.3.0"
    val AwsSdk = "2.15.67"
    val AkkaStreams = "2.6.9"
    val AWS = "1.11.749"
    val DynamoDb = "2.10.60"
    val GCS = "1.107.0"
    val Hadoop = "3.1.4"
    val MongoScala = "4.1.1"
    val MongoReactiveStreams = "4.2.2"
    val S3 = "2.14.21"
    val Parquet = "1.11.1"
<<<<<<< HEAD
    val Lettuce = "6.0.2.RELEASE"
    val Elastic4s = "7.11.0"
=======
    val Elastic4s = "7.11.1"
>>>>>>> 3b781ed1
    val Pureconfig = "0.14.1"
    val ScalaCompat = "2.4.3"

    //test
    val Scalatest = "3.2.6"
    val Scalacheck = "1.14.0"
    val Mockito = "1.15.0"
    val GCNio = "0.122.11"
  }

  private def commonDependencies(hasIt: Boolean = false): Seq[sbt.ModuleID] = {
    val common: Seq[ModuleID] = MonixDependency ++ CommonTestDependencies.map(_ % Test)
    if (hasIt) common ++ CommonTestDependencies.map(_                           % IntegrationTest)
    else common
  }

  private val MonixDependency = Seq("io.monix" %% "monix-reactive" % Versions.Monix)

  private val CommonTestDependencies = Seq(
    "org.scalatest" %% "scalatest"   % Versions.Scalatest,
    "org.scalacheck" %% "scalacheck" % Versions.Scalacheck,
    "org.mockito" %% "mockito-scala" % Versions.Mockito
  )

  val Akka = Seq("com.typesafe.akka" %% "akka-stream" % Versions.AkkaStreams) ++ commonDependencies(hasIt = false)

  val AwsAuth = Seq(
    "software.amazon.awssdk" % "auth" % Versions.AwsSdk,
    "com.github.pureconfig" %% "pureconfig" % Versions.Pureconfig) ++ commonDependencies(hasIt = false)

  val Benchmarks = Seq(
   "com.lightbend.akka" %% "akka-stream-alpakka-s3" % "2.0.2",
    "org.scalacheck" %% "scalacheck" % Versions.Scalacheck,
    "dev.profunktor"    %% "redis4cats-effects" % "0.10.3",
    "io.chrisdavenport" %% "rediculous"         % "0.0.8",
    "io.laserdisc"      %% "laserdisc-fs2"      % "0.4.1"
  )++ commonDependencies(hasIt = false)

  val DynamoDb = Seq("software.amazon.awssdk" % "dynamodb" % Versions.AwsSdk) ++ commonDependencies(hasIt = true)

  val Hdfs = Seq(
    "org.apache.hadoop" % "hadoop-client"      % Versions.Hadoop,
    "org.apache.hadoop" % "hadoop-common"      % Versions.Hadoop,
    "org.apache.hadoop" % "hadoop-hdfs"        % Versions.Hadoop,
    "org.apache.hadoop" % "hadoop-minicluster" % Versions.Hadoop % Test
  ) ++ commonDependencies(hasIt = false)

  val MongoDb = Seq(
    "org.mongodb"       % "mongodb-driver-reactivestreams" % Versions.MongoReactiveStreams,
    "org.mongodb.scala" %% "mongo-scala-bson"   % Versions.MongoScala,
    "org.mongodb.scala" %% "mongo-scala-driver" % Versions.MongoScala
  ) ++ commonDependencies(hasIt = true)

  val Parquet = Seq(
    "org.apache.parquet" % "parquet-avro"     % Versions.Parquet,
    "org.apache.parquet" % "parquet-hadoop"   % Versions.Parquet,
    "org.apache.hadoop" % "hadoop-client" % Versions.Hadoop,
    "org.apache.hadoop" % "hadoop-common" % Versions.Hadoop % Test
  ) ++ commonDependencies(hasIt = false)

  val S3 = Seq(
    "software.amazon.awssdk" % "s3" % Versions.AwsSdk,
    "org.scala-lang.modules" %% "scala-collection-compat" % Versions.ScalaCompat,
    "org.scalatestplus" %% "scalacheck-1-14" % "3.1.4.0" % Test
  ) ++ commonDependencies(hasIt = true)

  val Redis = Seq(
    "io.lettuce" % "lettuce-core" % Versions.Lettuce,
    "org.scala-lang.modules" %% "scala-collection-compat" % Versions.ScalaCompat,
    "com.thesamet.scalapb"      %% "scalapb-runtime-grpc"  % scalapb.compiler.Version.scalapbVersion % IntegrationTest,
    "com.thesamet.scalapb"      %% "scalapb-runtime"       % scalapb.compiler.Version.scalapbVersion % IntegrationTest
  ) ++ commonDependencies(hasIt = true)

  val GCS = Seq(
    "com.google.cloud"               % "google-cloud-storage" % Versions.GCS,
    "com.google.cloud"               % "google-cloud-nio" % Versions.GCNio % IntegrationTest,
    "commons-io"                     % "commons-io" % "2.6" % Test
  ) ++ commonDependencies(hasIt = true)

  val Elasticsearch = Seq(
    "com.sksamuel.elastic4s" %% "elastic4s-client-esjava" % Versions.Elastic4s
  ) ++ commonDependencies(hasIt = true)
}<|MERGE_RESOLUTION|>--- conflicted
+++ resolved
@@ -16,12 +16,8 @@
     val MongoReactiveStreams = "4.2.2"
     val S3 = "2.14.21"
     val Parquet = "1.11.1"
-<<<<<<< HEAD
     val Lettuce = "6.0.2.RELEASE"
-    val Elastic4s = "7.11.0"
-=======
     val Elastic4s = "7.11.1"
->>>>>>> 3b781ed1
     val Pureconfig = "0.14.1"
     val ScalaCompat = "2.4.3"
 
