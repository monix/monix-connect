import sbt._

object Dependencies {

  object Versions {
    
    //main
    val AkkaStreams = "2.6.4"
    val AWS = "1.11.749"
    val Cats_Effect = "2.1.3"
    val DynamoDb = "2.10.60"
    val GCS = "1.107.0"
    val Hadoop = "3.1.3"
    val Monix = "3.2.0"
    val MongoScala = "2.9.0"
    val MongoReactiveStreams = "4.1.0"
    val Parquet = "1.11.0"
    val S3 = "2.10.91"

    //test
    val Scalatest = "3.1.3"
    val Scalacheck = "1.14.0"
    val Mockito = "1.14.8"
    val GCNio = "0.121.2"
  }

  private def commonDependencies(hasIntegrationTest: Boolean = false): Seq[sbt.ModuleID] = {
    val common: Seq[ModuleID] = CommonProjectDependencies ++ CommonTestDependencies.map(_ % Test)
    if (hasIntegrationTest) common ++ CommonTestDependencies.map(_ % IntegrationTest)
    else common
  }

  private val CommonProjectDependencies = Seq(
    "io.monix" %% "monix-reactive" % Versions.Monix,
    "org.scala-lang.modules" %% "scala-collection-compat" % "2.1.6", //todo used as replacement for `collection.JavaConverters`
    "org.scala-lang.modules" %% "scala-java8-compat" % "0.9.0"
  )

  private val CommonTestDependencies = Seq(
    "org.scalatest" %% "scalatest" % Versions.Scalatest,
    "org.scalacheck" %% "scalacheck" % Versions.Scalacheck,
    "org.mockito" %% "mockito-scala" % Versions.Mockito
  )

  val Akka = Seq("com.typesafe.akka" %% "akka-stream" % Versions.AkkaStreams
  ) ++ commonDependencies(hasIntegrationTest = false)

  val DynamoDb = Seq(
    "com.amazonaws" % "aws-java-sdk-core" % Versions.AWS,
    // "com.amazonaws"  % "aws-java-sdk-dynamodb" % DependencyVersions.AWS, //todo compatibility with java sdk aws
    "software.amazon.awssdk" % "dynamodb" % Versions.DynamoDb
  ) ++ commonDependencies(hasIntegrationTest = true)

  val Hdfs = Seq(
    "org.apache.hadoop" % "hadoop-client" % Versions.Hadoop,
    "org.apache.hadoop" % "hadoop-common" % Versions.Hadoop,
    "org.apache.hadoop" % "hadoop-hdfs" % Versions.Hadoop,
    "org.apache.hadoop" % "hadoop-minicluster" % Versions.Hadoop % Test
  ) ++ commonDependencies(hasIntegrationTest = false)

  val MongoDb = Seq(
<<<<<<< HEAD
    "org.mongodb" % "mongodb-driver-reactivestreams" % "1.13.1",
    "org.mongodb.scala" %% "mongo-scala-bson" % "4.1.0"
=======
    "org.mongodb" % "mongodb-driver-reactivestreams" % Versions.MongoReactiveStreams,
    "org.mongodb.scala" %% "mongo-scala-bson" % Versions.MongoScala,
    "org.mongodb.scala" %% "mongo-scala-driver" % Versions.MongoScala
>>>>>>> 9d7637b7
  ) ++ commonDependencies(hasIntegrationTest = true)

  val Parquet = Seq(
    "org.apache.parquet" % "parquet-avro" % Versions.Parquet,
    "org.apache.parquet" % "parquet-hadoop" % Versions.Parquet,
    "org.apache.parquet" % "parquet-protobuf" % Versions.Parquet,
    //"com.twitter.elephantbird" % "elephant-bird" % "4.17",
    "org.apache.hadoop" % "hadoop-client" % Versions.Hadoop % Test,
    "org.apache.hadoop" % "hadoop-common" % Versions.Hadoop % Test,
    "com.thesamet.scalapb" %% "scalapb-runtime" % scalapb.compiler.Version.scalapbVersion % "protobuf"
  ) ++ commonDependencies(hasIntegrationTest = false)

  val S3 = Seq(
    "software.amazon.awssdk" % "s3" % Versions.S3,
    "com.amazonaws" % "aws-java-sdk-core" % Versions.AWS % IntegrationTest,
    "com.amazonaws" % "aws-java-sdk-s3" % Versions.AWS % IntegrationTest,
    "org.scalatestplus" %% "scalacheck-1-14" % "3.1.1.1" % Test
  ) ++ commonDependencies(hasIntegrationTest = true)

  val Redis = Seq(
    "io.lettuce" % "lettuce-core" % "5.1.8.RELEASE"
  ) ++ commonDependencies(hasIntegrationTest = true)

  val GCS = Seq(
    "com.google.cloud"   % "google-cloud-storage" % Versions.GCS,
    "org.typelevel" %% "cats-effect" % Versions.Cats_Effect,
    "com.google.cloud" % "google-cloud-nio" % Versions.GCNio % IntegrationTest,
    "commons-io" % "commons-io" % "2.6" % Test
  ) ++ commonDependencies(hasIntegrationTest = true)
}<|MERGE_RESOLUTION|>--- conflicted
+++ resolved
@@ -59,14 +59,9 @@
   ) ++ commonDependencies(hasIntegrationTest = false)
 
   val MongoDb = Seq(
-<<<<<<< HEAD
-    "org.mongodb" % "mongodb-driver-reactivestreams" % "1.13.1",
-    "org.mongodb.scala" %% "mongo-scala-bson" % "4.1.0"
-=======
     "org.mongodb" % "mongodb-driver-reactivestreams" % Versions.MongoReactiveStreams,
     "org.mongodb.scala" %% "mongo-scala-bson" % Versions.MongoScala,
     "org.mongodb.scala" %% "mongo-scala-driver" % Versions.MongoScala
->>>>>>> 9d7637b7
   ) ++ commonDependencies(hasIntegrationTest = true)
 
   val Parquet = Seq(
