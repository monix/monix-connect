import sbt._

object Dependencies {

  object Versions {
    
    //main
    val AkkaStreams = "2.6.4"
    val AWS = "1.11.749"
    val Cats_Effect = "2.1.3"
    val DynamoDb = "2.10.60"
    val GCS = "1.107.0"
    val Hadoop = "3.1.4"
    val Monix = "3.2.0"
    val MongoScala = "2.9.0"
    val MongoReactiveStreams = "4.1.0"
    val S3 = "2.14.16"
    val Parquet = "1.11.1"

    //test
    val Scalatest = "3.2.2"
    val Scalacheck = "1.14.0"
    val Mockito = "1.15.0"
    val GCNio = "0.121.2"
  }

  private def commonDependencies(hasIntegrationTest: Boolean = false): Seq[sbt.ModuleID] = {
    val common: Seq[ModuleID] = CommonProjectDependencies ++ CommonTestDependencies.map(_ % Test)
    if (hasIntegrationTest) common ++ CommonTestDependencies.map(_ % IntegrationTest)
    else common
  }

  private val CommonProjectDependencies = Seq(
    "io.monix" %% "monix-reactive" % Versions.Monix,
    "org.scala-lang.modules" %% "scala-collection-compat" % "2.2.0", //todo used as replacement for `collection.JavaConverters`
    "org.scala-lang.modules" %% "scala-java8-compat" % "0.9.0"
  )

  private val CommonTestDependencies = Seq(
    "org.scalatest" %% "scalatest" % Versions.Scalatest,
    "org.scalacheck" %% "scalacheck" % Versions.Scalacheck,
    "org.mockito" %% "mockito-scala" % Versions.Mockito
  )

  val Akka = Seq("com.typesafe.akka" %% "akka-stream" % Versions.AkkaStreams
  ) ++ commonDependencies(hasIntegrationTest = false)

  val DynamoDb = Seq(
    "com.amazonaws" % "aws-java-sdk-core" % Versions.AWS,
    "software.amazon.awssdk" % "dynamodb" % Versions.DynamoDb
  ) ++ commonDependencies(hasIntegrationTest = true)

  val Hdfs = Seq(
    "org.apache.hadoop" % "hadoop-client" % Versions.Hadoop,
    "org.apache.hadoop" % "hadoop-common" % Versions.Hadoop,
    "org.apache.hadoop" % "hadoop-hdfs" % Versions.Hadoop,
    "org.apache.hadoop" % "hadoop-minicluster" % Versions.Hadoop % Test
  ) ++ commonDependencies(hasIntegrationTest = false)

  val MongoDb = Seq(
    "org.mongodb" % "mongodb-driver-reactivestreams" % Versions.MongoReactiveStreams,
    "org.mongodb.scala" %% "mongo-scala-bson" % Versions.MongoScala,
    "org.mongodb.scala" %% "mongo-scala-driver" % Versions.MongoScala
  ) ++ commonDependencies(hasIntegrationTest = true)

  val Parquet = Seq(
    "org.apache.parquet" % "parquet-avro" % Versions.Parquet,
    "org.apache.parquet" % "parquet-hadoop" % Versions.Parquet,
    "org.apache.parquet" % "parquet-protobuf" % Versions.Parquet,
    //"com.twitter.elephantbird" % "elephant-bird" % "4.17",
    "org.apache.hadoop" % "hadoop-client" % Versions.Hadoop % Test,
    "org.apache.hadoop" % "hadoop-common" % Versions.Hadoop % Test,
    "com.thesamet.scalapb" %% "scalapb-runtime" % scalapb.compiler.Version.scalapbVersion % "protobuf"
  ) ++ commonDependencies(hasIntegrationTest = false)

  val S3 = Seq(
<<<<<<< HEAD
    "software.amazon.awssdk" % "s3" % Versions.S3,
    "com.amazonaws" % "aws-java-sdk-core" % Versions.AWS % IntegrationTest,
    "com.amazonaws" % "aws-java-sdk-s3" % Versions.AWS % IntegrationTest,
    "org.scalatestplus" %% "scalacheck-1-14" % "3.1.4.0" % Test
=======
    "software.amazon.awssdk" % "s3" % "2.14.6",
    "org.scalatestplus" %% "scalacheck-1-14" % "3.1.1.1" % Test
>>>>>>> 0a47a19a
  ) ++ commonDependencies(hasIntegrationTest = true)

  val Redis = Seq(
    "io.lettuce" % "lettuce-core" % "5.1.8.RELEASE"
  ) ++ commonDependencies(hasIntegrationTest = true)

  val GCS = Seq(
    "com.google.cloud"   % "google-cloud-storage" % Versions.GCS,
    "org.typelevel" %% "cats-effect" % Versions.Cats_Effect,
    "com.google.cloud" % "google-cloud-nio" % Versions.GCNio % IntegrationTest,
    "commons-io" % "commons-io" % "2.6" % Test
  ) ++ commonDependencies(hasIntegrationTest = true)
}<|MERGE_RESOLUTION|>--- conflicted
+++ resolved
@@ -74,15 +74,8 @@
   ) ++ commonDependencies(hasIntegrationTest = false)
 
   val S3 = Seq(
-<<<<<<< HEAD
-    "software.amazon.awssdk" % "s3" % Versions.S3,
-    "com.amazonaws" % "aws-java-sdk-core" % Versions.AWS % IntegrationTest,
-    "com.amazonaws" % "aws-java-sdk-s3" % Versions.AWS % IntegrationTest,
-    "org.scalatestplus" %% "scalacheck-1-14" % "3.1.4.0" % Test
-=======
     "software.amazon.awssdk" % "s3" % "2.14.6",
     "org.scalatestplus" %% "scalacheck-1-14" % "3.1.1.1" % Test
->>>>>>> 0a47a19a
   ) ++ commonDependencies(hasIntegrationTest = true)
 
   val Redis = Seq(
