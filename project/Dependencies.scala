import sbt._

object Dependencies {

  object DependencyVersions {
    val AWS = "1.11.749"
    val DynamoDb = "2.10.60"
    val PureConfig = "0.12.3"
<<<<<<< HEAD
    val S3 = "2.10.91"
    val Monix = "3.2.2"
=======
    val S3 = "2.13.32"
    val Monix = "3.2.0"
>>>>>>> 4adf7353
    val AkkaStreams = "2.6.5"
    val Hadoop = "3.1.3"

    //test
    val Scalatest = "3.1.2"
    val Scalacheck = "1.14.0"
    val Mockito = "1.13.1"
    val Cats = "2.0.0"
  }

  private def commonDependencies(hasIntegrationTest: Boolean = false): Seq[sbt.ModuleID] = {
    val common: Seq[ModuleID] = CommonProjectDependencies ++ CommonTestDependencies.map(_ % Test)
    if (hasIntegrationTest) common ++ CommonTestDependencies.map(_ % IntegrationTest)
    else common
  }

  private val CommonProjectDependencies = Seq(
    "io.monix" %% "monix-reactive" % DependencyVersions.Monix,
    "org.scala-lang.modules" %% "scala-collection-compat" % "2.1.6", //todo use as replacement for `collection.JavaConverters`
    "org.scala-lang.modules" %% "scala-java8-compat" % "0.9.1"
  )

  private val CommonTestDependencies = Seq(
    "org.scalatest" %% "scalatest" % DependencyVersions.Scalatest,
    "org.scalacheck" %% "scalacheck" % DependencyVersions.Scalacheck,
    "org.mockito" %% "mockito-scala" % DependencyVersions.Mockito
  )

  private val AkkaMain = Seq(
    "com.typesafe.akka" %% "akka-stream" % DependencyVersions.AkkaStreams
  )

  val Akka = AkkaMain ++ CommonProjectDependencies ++ CommonTestDependencies.map(_ % Test)

  private val DynamoDbDependencies = Seq(
    "com.amazonaws" % "aws-java-sdk-core" % DependencyVersions.AWS,
    // "com.amazonaws"                       % "aws-java-sdk-dynamodb" % DependencyVersions.AWS, //todo compatibility with java sdk aws
    "software.amazon.awssdk" % "dynamodb" % DependencyVersions.DynamoDb)

  val DynamoDb = DynamoDbDependencies ++ CommonProjectDependencies ++ CommonTestDependencies.map(_ % Test) ++ CommonTestDependencies.map(
    _ % IntegrationTest)

  private val HdfsDependecies = Seq(
    "org.apache.hadoop" % "hadoop-client" % DependencyVersions.Hadoop,
    "org.apache.hadoop" % "hadoop-common" % DependencyVersions.Hadoop % Test classifier "tests",
    "org.apache.hadoop" % "hadoop-hdfs" % DependencyVersions.Hadoop % Test classifier "tests",
    "org.apache.hadoop" % "hadoop-minicluster" % DependencyVersions.Hadoop
  )

  val Hdfs = HdfsDependecies ++ commonDependencies(hasIntegrationTest = false)

  private val ParquetDependecies = Seq(
    "io.monix" %% "monix-reactive" % DependencyVersions.Monix,
    "org.apache.parquet" % "parquet-avro" % "1.11.0",
    "org.apache.parquet" % "parquet-hadoop" % "1.11.0",
    "org.apache.parquet" % "parquet-protobuf" % "1.11.0",
    "com.twitter.elephantbird" % "elephant-bird" % "4.17",
    "org.apache.hadoop" % "hadoop-client" % "3.2.1",
    "org.apache.hadoop" % "hadoop-common" % "3.2.1",
    "com.thesamet.scalapb" %% "scalapb-runtime" % scalapb.compiler.Version.scalapbVersion % "protobuf"
  )

  val Parquet = ParquetDependecies ++ CommonProjectDependencies ++ CommonTestDependencies.map(_ % Test)

  private val S3Dependecies = Seq(
    "software.amazon.awssdk" % "s3" % DependencyVersions.S3,
    "com.amazonaws" % "aws-java-sdk-core" % DependencyVersions.AWS % IntegrationTest,
    "com.amazonaws" % "aws-java-sdk-s3" % DependencyVersions.AWS % IntegrationTest,
    "org.scalatestplus" %% "scalacheck-1-14" % "3.1.1.1" % Test
  )
  val S3 = S3Dependecies ++ CommonProjectDependencies ++ CommonTestDependencies.map(_ % Test) ++ CommonTestDependencies.map(_ % IntegrationTest)

  private val RedisDependencies = Seq(
    "io.lettuce" % "lettuce-core" % "5.1.8.RELEASE",
    "com.github.pureconfig" %% "pureconfig" % DependencyVersions.PureConfig
  )

  val Redis = RedisDependencies ++ CommonProjectDependencies ++ CommonTestDependencies.map(_ % Test)

}<|MERGE_RESOLUTION|>--- conflicted
+++ resolved
@@ -6,13 +6,9 @@
     val AWS = "1.11.749"
     val DynamoDb = "2.10.60"
     val PureConfig = "0.12.3"
-<<<<<<< HEAD
     val S3 = "2.10.91"
     val Monix = "3.2.2"
-=======
     val S3 = "2.13.32"
-    val Monix = "3.2.0"
->>>>>>> 4adf7353
     val AkkaStreams = "2.6.5"
     val Hadoop = "3.1.3"
 
