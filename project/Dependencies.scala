import sbt.Keys.sourceManaged
import sbt._

object Dependencies {

  object DependencyVersions {
    val AWS = "1.11.749"
    val DynamoDb = "2.10.60"
    val PureConfig = "0.12.3"
<<<<<<< HEAD
    val S3 = "2.10.50"
    val Monix = "3.2.1"
=======
    val S3 = "2.10.91"
    val Monix = "3.2.0"
>>>>>>> 5d395377
    val AkkaStreams = "2.6.4"
    val Hadoop = "3.1.3"

    //test
    val Scalatest = "3.1.2"
    val Scalacheck = "1.14.0"
    val Mockito = "1.13.1"
    val Cats = "2.0.0"


  }

  private def commonDependencies(hasIntegrationTest: Boolean = false): Seq[sbt.ModuleID] = {
    val common: Seq[ModuleID] = CommonProjectDependencies ++ CommonTestDependencies.map(_ % Test)
    if (hasIntegrationTest) common ++ CommonTestDependencies.map(_ % IntegrationTest)
    else common
  }

  private val CommonProjectDependencies = Seq(
    "io.monix" %% "monix-reactive" % DependencyVersions.Monix,
    "org.scala-lang.modules" %% "scala-collection-compat" % "2.1.6", //todo use as replacement for `collection.JavaConverters`
    "org.scala-lang.modules" %% "scala-java8-compat" % "0.9.1"
   // "com.typesafe.scala-logging" %% "scala-logging" % "3.9.2",
    //"org.slf4j" % "log4j-over-slf4j" % "1.7.30"
  )

  private val CommonTestDependencies = Seq(
    "org.scalatest" %% "scalatest" % DependencyVersions.Scalatest,
    "org.scalacheck" %% "scalacheck" % DependencyVersions.Scalacheck,
    "org.mockito" %% "mockito-scala" % DependencyVersions.Mockito
  )

  private val AkkaMain = Seq(
    "com.typesafe.akka" %% "akka-stream" % DependencyVersions.AkkaStreams
  )

  val Akka = AkkaMain ++ CommonProjectDependencies ++ CommonTestDependencies.map(_ % Test)

  private val DynamoDbDependencies = Seq(
    "com.amazonaws" % "aws-java-sdk-core" % DependencyVersions.AWS,
    // "com.amazonaws"                       % "aws-java-sdk-dynamodb" % DependencyVersions.AWS, //todo compatibility with java sdk aws
    "software.amazon.awssdk" % "dynamodb" % DependencyVersions.DynamoDb)

  val DynamoDb = DynamoDbDependencies ++ CommonProjectDependencies ++ CommonTestDependencies.map(_ % Test) ++ CommonTestDependencies.map(
    _ % IntegrationTest)

  private val HdfsDependecies = Seq(
    "org.apache.hadoop" % "hadoop-client" % DependencyVersions.Hadoop,
    "org.apache.hadoop" % "hadoop-common" % DependencyVersions.Hadoop % Test classifier "tests",
    "org.apache.hadoop" % "hadoop-hdfs" % DependencyVersions.Hadoop % Test classifier "tests",
    "org.apache.hadoop" % "hadoop-minicluster" % DependencyVersions.Hadoop
  )

  val Hdfs = HdfsDependecies ++ commonDependencies(hasIntegrationTest = false)

  private val ParquetDependecies = Seq(
    "io.monix" %% "monix-reactive" % DependencyVersions.Monix,
    "org.apache.parquet" % "parquet-avro" % "1.11.0",
    "org.apache.parquet" % "parquet-hadoop" % "1.11.0",
    "org.apache.parquet" % "parquet-protobuf" % "1.11.0",
    "com.twitter.elephantbird" % "elephant-bird" % "4.17",
    "org.apache.hadoop" % "hadoop-client" % "3.2.1",
    "org.apache.hadoop" % "hadoop-common" % "3.2.1",
    "com.thesamet.scalapb" %% "scalapb-runtime" % scalapb.compiler.Version.scalapbVersion % "protobuf"
  )

  val Parquet = ParquetDependecies ++ CommonProjectDependencies ++ CommonTestDependencies.map(_ % Test)

  private val S3Dependecies = Seq(
    "software.amazon.awssdk" % "s3" % DependencyVersions.S3,
    "com.amazonaws" % "aws-java-sdk-core" % DependencyVersions.AWS % IntegrationTest,
    "com.amazonaws" % "aws-java-sdk-s3" % DependencyVersions.AWS % IntegrationTest,
    "org.scalatestplus" %% "scalacheck-1-14" % "3.1.1.1" % Test
  )
  val S3 = S3Dependecies ++ CommonProjectDependencies ++ CommonTestDependencies.map(_ % Test) ++ CommonTestDependencies.map(_ % IntegrationTest)

  private val RedisDependencies = Seq(
    "io.lettuce" % "lettuce-core" % "5.1.2.RELEASE",
    "com.github.pureconfig" %% "pureconfig" % DependencyVersions.PureConfig
  )

  val Redis = RedisDependencies ++ CommonProjectDependencies ++ CommonTestDependencies.map(_ % Test)

}<|MERGE_RESOLUTION|>--- conflicted
+++ resolved
@@ -7,13 +7,8 @@
     val AWS = "1.11.749"
     val DynamoDb = "2.10.60"
     val PureConfig = "0.12.3"
-<<<<<<< HEAD
-    val S3 = "2.10.50"
-    val Monix = "3.2.1"
-=======
     val S3 = "2.10.91"
     val Monix = "3.2.0"
->>>>>>> 5d395377
     val AkkaStreams = "2.6.4"
     val Hadoop = "3.1.3"
 
