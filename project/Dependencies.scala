import sbt._

object Dependencies {

  object DependencyVersions {
    //main
    val AWS = "1.11.749"
    val DynamoDb = "2.10.60"
    val PureConfig = "0.12.3"
    val S3 = "2.10.91"
    val Monix = "3.2.0"
    val AkkaStreams = "2.6.4"
    val Hadoop = "3.1.3"
    val GCS = "1.107.0"
    val Cats_Effect = "2.1.3"
    val Cats = "2.0.0"

    //test
    val Scalatest = "3.1.2"
    val Scalacheck = "1.14.0"
    val Mockito = "1.14.8"
    val GCNio = "0.121.2"
  }

  private def commonDependencies(hasIntegrationTest: Boolean = false): Seq[sbt.ModuleID] = {
    val common: Seq[ModuleID] = CommonProjectDependencies ++ CommonTestDependencies.map(_ % Test)
    if (hasIntegrationTest) common ++ CommonTestDependencies.map(_ % IntegrationTest)
    else common
  }

  private val CommonProjectDependencies = Seq(
    "io.monix" %% "monix-reactive" % DependencyVersions.Monix,
    "org.scala-lang.modules" %% "scala-collection-compat" % "2.1.6", //todo use as replacement for `collection.JavaConverters`
    "org.scala-lang.modules" %% "scala-java8-compat" % "0.9.0"
  )

  private val CommonTestDependencies = Seq(
    "org.scalatest" %% "scalatest" % DependencyVersions.Scalatest,
    "org.scalacheck" %% "scalacheck" % DependencyVersions.Scalacheck,
    "org.mockito" %% "mockito-scala" % DependencyVersions.Mockito
  )

  val Akka = Seq("com.typesafe.akka" %% "akka-stream" % DependencyVersions.AkkaStreams) ++ CommonProjectDependencies ++ CommonTestDependencies.map(_ % Test)

  val DynamoDb = Seq(
    "com.amazonaws" % "aws-java-sdk-core" % DependencyVersions.AWS,
    // "com.amazonaws"  % "aws-java-sdk-dynamodb" % DependencyVersions.AWS, //todo compatibility with java sdk aws
    "software.amazon.awssdk" % "dynamodb" % DependencyVersions.DynamoDb) ++ commonDependencies(hasIntegrationTest = true)

  val Hdfs = Seq(
    "org.apache.hadoop" % "hadoop-client" % DependencyVersions.Hadoop,
    "org.apache.hadoop" % "hadoop-common" % DependencyVersions.Hadoop % Test classifier "tests",
    "org.apache.hadoop" % "hadoop-hdfs" % DependencyVersions.Hadoop % Test classifier "tests",
    "org.apache.hadoop" % "hadoop-minicluster" % DependencyVersions.Hadoop
  ) ++ commonDependencies(hasIntegrationTest = false)

  val MongoDb = Seq(
    "org.mongodb" % "mongodb-driver-reactivestreams" % "1.12.0",
    "org.mongodb.scala" %% "mongo-scala-bson" % "2.7.0"
  ) ++ commonDependencies(hasIntegrationTest = true)

  val Parquet = Seq(
    "io.monix" %% "monix-reactive" % DependencyVersions.Monix,
    "org.apache.parquet" % "parquet-avro" % "1.11.0",
    "org.apache.parquet" % "parquet-hadoop" % "1.11.0",
    "org.apache.parquet" % "parquet-protobuf" % "1.11.0",
    "com.twitter.elephantbird" % "elephant-bird" % "4.17",
    "org.apache.hadoop" % "hadoop-client" % "3.2.1",
    "org.apache.hadoop" % "hadoop-common" % "3.2.1",
    "com.thesamet.scalapb" %% "scalapb-runtime" % scalapb.compiler.Version.scalapbVersion % "protobuf"
  ) ++ commonDependencies(hasIntegrationTest = false)

  val S3 = Seq(
    "software.amazon.awssdk" % "s3" % DependencyVersions.S3,
    "com.amazonaws" % "aws-java-sdk-core" % DependencyVersions.AWS % IntegrationTest,
    "com.amazonaws" % "aws-java-sdk-s3" % DependencyVersions.AWS % IntegrationTest,
<<<<<<< HEAD
    "org.scalatestplus" %% "scalacheck-1-14" % "3.1.3.0" % Test
  )
  val S3 = S3Dependecies ++ CommonProjectDependencies ++ CommonTestDependencies.map(_ % Test) ++ CommonTestDependencies.map(_ % IntegrationTest)
=======
    "org.scalatestplus" %% "scalacheck-1-14" % "3.1.1.1" % Test
  ) ++ commonDependencies(hasIntegrationTest = true)
>>>>>>> 0975f341

  val Redis = Seq(
    "io.lettuce" % "lettuce-core" % "5.1.8.RELEASE"
  ) ++ commonDependencies(hasIntegrationTest = true)

  val GCS = Seq(
    "org.typelevel"     %% "cats-core"            % DependencyVersions.Cats,
    "com.google.cloud"   % "google-cloud-storage" % DependencyVersions.GCS,
    "org.typelevel" %% "cats-effect" % DependencyVersions.Cats_Effect,
    "com.google.cloud" % "google-cloud-nio" % DependencyVersions.GCNio % IntegrationTest,
    "commons-io" % "commons-io" % "2.6" % Test
  ) ++ commonDependencies(hasIntegrationTest = true)
}<|MERGE_RESOLUTION|>--- conflicted
+++ resolved
@@ -74,14 +74,8 @@
     "software.amazon.awssdk" % "s3" % DependencyVersions.S3,
     "com.amazonaws" % "aws-java-sdk-core" % DependencyVersions.AWS % IntegrationTest,
     "com.amazonaws" % "aws-java-sdk-s3" % DependencyVersions.AWS % IntegrationTest,
-<<<<<<< HEAD
-    "org.scalatestplus" %% "scalacheck-1-14" % "3.1.3.0" % Test
-  )
-  val S3 = S3Dependecies ++ CommonProjectDependencies ++ CommonTestDependencies.map(_ % Test) ++ CommonTestDependencies.map(_ % IntegrationTest)
-=======
     "org.scalatestplus" %% "scalacheck-1-14" % "3.1.1.1" % Test
   ) ++ commonDependencies(hasIntegrationTest = true)
->>>>>>> 0975f341
 
   val Redis = Seq(
     "io.lettuce" % "lettuce-core" % "5.1.8.RELEASE"
