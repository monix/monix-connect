--- conflicted
+++ resolved
@@ -42,35 +42,6 @@
     "org.mockito" %% "mockito-scala" % Versions.Mockito
   )
 
-<<<<<<< HEAD
-  val Akka = AkkaMain ++ CommonProjectDependencies ++ CommonTestDependencies.map(_ % Test)
-
-  private val DynamoDbDependencies = Seq(
-    "com.amazonaws" % "aws-java-sdk-core" % DependencyVersions.AWS,
-    // "com.amazonaws"                       % "aws-java-sdk-dynamodb" % DependencyVersions.AWS, //todo compatibility with java sdk aws
-    "software.amazon.awssdk" % "dynamodb" % DependencyVersions.DynamoDb)
-
-  val DynamoDb = DynamoDbDependencies ++ CommonProjectDependencies ++ CommonTestDependencies.map(_ % Test) ++ CommonTestDependencies.map(
-    _ % IntegrationTest)
-
-  private val HdfsDependecies = Seq(
-    "org.apache.hadoop" % "hadoop-client" % DependencyVersions.Hadoop,
-    "org.apache.hadoop" % "hadoop-common" % DependencyVersions.Hadoop % Test classifier "tests",
-    "org.apache.hadoop" % "hadoop-hdfs" % DependencyVersions.Hadoop % Test classifier "tests",
-    "org.apache.hadoop" % "hadoop-minicluster" % DependencyVersions.Hadoop
-  )
-
-  val Hdfs = HdfsDependecies ++ commonDependencies(hasIntegrationTest = false)
-
-  private val ParquetDependecies = Seq(
-    "io.monix" %% "monix-reactive" % DependencyVersions.Monix,
-    "org.apache.parquet" % "parquet-avro" % "1.11.1",
-    "org.apache.parquet" % "parquet-hadoop" % "1.11.1",
-    "org.apache.parquet" % "parquet-protobuf" % "1.11.1",
-    "com.twitter.elephantbird" % "elephant-bird" % "4.17",
-    "org.apache.hadoop" % "hadoop-client" % "3.2.1",
-    "org.apache.hadoop" % "hadoop-common" % "3.2.1",
-=======
   val Akka = Seq("com.typesafe.akka" %% "akka-stream" % Versions.AkkaStreams
   ) ++ commonDependencies(hasIntegrationTest = false)
 
@@ -100,7 +71,6 @@
     //"com.twitter.elephantbird" % "elephant-bird" % "4.17",
     "org.apache.hadoop" % "hadoop-client" % Versions.Hadoop % Test,
     "org.apache.hadoop" % "hadoop-common" % Versions.Hadoop % Test,
->>>>>>> 9d7637b7
     "com.thesamet.scalapb" %% "scalapb-runtime" % scalapb.compiler.Version.scalapbVersion % "protobuf"
   ) ++ commonDependencies(hasIntegrationTest = false)
 
