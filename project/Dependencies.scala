import sbt._

object Dependencies {

  object Versions {

    //main
    val Monix = "3.4.0"
    val AwsSdk = "2.16.93"
    val AkkaStreams = "2.6.9"
    val GCS = "1.107.0"
    val Hadoop = "3.3.1"
    val MongoScala = "4.1.1"
    val MongoReactiveStreams = "4.2.3"
    val Lettuce = "6.1.4.RELEASE"
    val Parquet = "1.12.0"
    val Elastic4s = "7.12.0"
    val Pureconfig = "0.16.0"
<<<<<<< HEAD
    val ScalaLogging = "3.9.4"
    val ScalaCompat = "2.4.4"
=======
    val ScalaLogging = "3.9.3"
    val ScalaCompat = "2.5.0"
>>>>>>> fe2fa316

    //test
    val Scalatest = "3.2.9"
    val Scalacheck = "1.14.0"
    val Mockito = "1.15.0"
    val GCNio = "0.123.3"
  }

  private def commonDependencies(hasIt: Boolean = false): Seq[sbt.ModuleID] = {
    val common: Seq[ModuleID] = MonixDependency ++ CommonTestDependencies.map(_ % Test)
    if (hasIt) common ++ CommonTestDependencies.map(_                           % IntegrationTest)
    else common
  }

  private val MonixDependency = Seq("io.monix" %% "monix-reactive" % Versions.Monix)

  private val CommonTestDependencies = Seq(
    "org.scalatest" %% "scalatest"   % Versions.Scalatest,
    "org.scalacheck" %% "scalacheck" % Versions.Scalacheck,
    "org.mockito" %% "mockito-scala" % Versions.Mockito
  )

  val Akka = Seq("com.typesafe.akka" %% "akka-stream" % Versions.AkkaStreams) ++ commonDependencies(hasIt = false)

  val AwsAuth = Seq(
    "software.amazon.awssdk" % "auth" % Versions.AwsSdk,
    "com.github.pureconfig" %% "pureconfig" % Versions.Pureconfig) ++ commonDependencies(hasIt = false)

  val Benchmarks = Seq(
   "com.lightbend.akka" %% "akka-stream-alpakka-s3" % "2.0.2",
    "org.scalacheck" %% "scalacheck" % Versions.Scalacheck,
    "dev.profunktor"    %% "redis4cats-effects" % "0.10.3",
    "io.chrisdavenport" %% "rediculous"         % "0.0.8",
    "io.laserdisc"      %% "laserdisc-fs2"      % "0.4.1"
  )++ commonDependencies(hasIt = false)

  val DynamoDb = Seq("software.amazon.awssdk" % "dynamodb" % Versions.AwsSdk) ++ commonDependencies(hasIt = true)

  val Hdfs = Seq(
    "org.apache.hadoop" % "hadoop-client"      % Versions.Hadoop,
    "org.apache.hadoop" % "hadoop-common"      % Versions.Hadoop,
    "org.apache.hadoop" % "hadoop-hdfs"        % Versions.Hadoop,
    "org.apache.hadoop" % "hadoop-minicluster" % Versions.Hadoop % Test
  ) ++ commonDependencies(hasIt = false)

  val MongoDb = Seq(
    "org.mongodb"       % "mongodb-driver-reactivestreams" % Versions.MongoReactiveStreams,
    "org.mongodb.scala" %% "mongo-scala-bson"   % Versions.MongoScala,
    "org.mongodb.scala" %% "mongo-scala-driver" % Versions.MongoScala
  ) ++ commonDependencies(hasIt = true)

  val Parquet = Seq(
    "org.apache.parquet" % "parquet-avro"     % Versions.Parquet,
    "org.apache.parquet" % "parquet-hadoop"   % Versions.Parquet,
    "org.apache.hadoop" % "hadoop-client" % Versions.Hadoop,
    "org.apache.hadoop" % "hadoop-common" % Versions.Hadoop % Test
  ) ++ commonDependencies(hasIt = false)

  val S3 = Seq(
    "software.amazon.awssdk" % "s3" % Versions.AwsSdk,
    "org.scala-lang.modules" %% "scala-collection-compat" % Versions.ScalaCompat,
    "org.scalatestplus" %% "scalacheck-1-14" % "3.1.4.0" % Test
  ) ++ commonDependencies(hasIt = true)

  val Redis = Seq(
    "io.lettuce" % "lettuce-core" % Versions.Lettuce,
    "org.scala-lang.modules" %% "scala-collection-compat" % Versions.ScalaCompat,
    "com.thesamet.scalapb"      %% "scalapb-runtime-grpc"  % scalapb.compiler.Version.scalapbVersion % IntegrationTest,
    "com.thesamet.scalapb"      %% "scalapb-runtime"       % scalapb.compiler.Version.scalapbVersion % IntegrationTest
  ) ++ commonDependencies(hasIt = true)

  val GCS = Seq(
    "com.google.cloud"               % "google-cloud-storage" % Versions.GCS,
    "com.google.cloud"               % "google-cloud-nio" % Versions.GCNio % IntegrationTest,
    "commons-io"                     % "commons-io" % "2.6" % Test
  ) ++ commonDependencies(hasIt = true)

  val Sqs = Seq(
    "com.typesafe.scala-logging" %% "scala-logging" % Versions.ScalaLogging,
    "software.amazon.awssdk" % "sqs" % Versions.AwsSdk
  ) ++ commonDependencies(hasIt = true)

  val Elasticsearch = Seq(
    "com.sksamuel.elastic4s" %% "elastic4s-client-esjava" % Versions.Elastic4s
  ) ++ commonDependencies(hasIt = true)
}<|MERGE_RESOLUTION|>--- conflicted
+++ resolved
@@ -16,13 +16,8 @@
     val Parquet = "1.12.0"
     val Elastic4s = "7.12.0"
     val Pureconfig = "0.16.0"
-<<<<<<< HEAD
-    val ScalaLogging = "3.9.4"
-    val ScalaCompat = "2.4.4"
-=======
     val ScalaLogging = "3.9.3"
     val ScalaCompat = "2.5.0"
->>>>>>> fe2fa316
 
     //test
     val Scalatest = "3.2.9"
