import sbt._

object Dependencies {

  object Versions {

    //main
    val Monix = "3.4.0"
    val AwsSdk = "2.16.82"
    val AkkaStreams = "2.6.9"
    val GCS = "1.107.0"
    val Hadoop = "3.1.4"
    val MongoScala = "4.1.1"
    val MongoReactiveStreams = "4.2.3"
    val Lettuce = "6.1.2.RELEASE"
    val Parquet = "1.12.0"
<<<<<<< HEAD
    val Elastic4s = "7.12.3"
    val Pureconfig = "0.15.0"
=======
    val Elastic4s = "7.12.0"
    val Pureconfig = "0.16.0"
>>>>>>> 064ad553
    val ScalaLogging = "3.9.3"
    val ScalaCompat = "2.4.4"

    //test
    val Scalatest = "3.2.9"
    val Scalacheck = "1.14.0"
    val Mockito = "1.15.0"
    val GCNio = "0.123.1"
  }

  private def commonDependencies(hasIt: Boolean = false): Seq[sbt.ModuleID] = {
    val common: Seq[ModuleID] = MonixDependency ++ CommonTestDependencies.map(_ % Test)
    if (hasIt) common ++ CommonTestDependencies.map(_                           % IntegrationTest)
    else common
  }

  private val MonixDependency = Seq("io.monix" %% "monix-reactive" % Versions.Monix)

  private val CommonTestDependencies = Seq(
    "org.scalatest" %% "scalatest"   % Versions.Scalatest,
    "org.scalacheck" %% "scalacheck" % Versions.Scalacheck,
    "org.mockito" %% "mockito-scala" % Versions.Mockito
  )

  val Akka = Seq("com.typesafe.akka" %% "akka-stream" % Versions.AkkaStreams) ++ commonDependencies(hasIt = false)

  val AwsAuth = Seq(
    "software.amazon.awssdk" % "auth" % Versions.AwsSdk,
    "com.github.pureconfig" %% "pureconfig" % Versions.Pureconfig) ++ commonDependencies(hasIt = false)

  val Benchmarks = Seq(
   "com.lightbend.akka" %% "akka-stream-alpakka-s3" % "2.0.2",
    "org.scalacheck" %% "scalacheck" % Versions.Scalacheck,
    "dev.profunktor"    %% "redis4cats-effects" % "0.10.3",
    "io.chrisdavenport" %% "rediculous"         % "0.0.8",
    "io.laserdisc"      %% "laserdisc-fs2"      % "0.4.1"
  )++ commonDependencies(hasIt = false)

  val DynamoDb = Seq("software.amazon.awssdk" % "dynamodb" % Versions.AwsSdk) ++ commonDependencies(hasIt = true)

  val Hdfs = Seq(
    "org.apache.hadoop" % "hadoop-client"      % Versions.Hadoop,
    "org.apache.hadoop" % "hadoop-common"      % Versions.Hadoop,
    "org.apache.hadoop" % "hadoop-hdfs"        % Versions.Hadoop,
    "org.apache.hadoop" % "hadoop-minicluster" % Versions.Hadoop % Test
  ) ++ commonDependencies(hasIt = false)

  val MongoDb = Seq(
    "org.mongodb"       % "mongodb-driver-reactivestreams" % Versions.MongoReactiveStreams,
    "org.mongodb.scala" %% "mongo-scala-bson"   % Versions.MongoScala,
    "org.mongodb.scala" %% "mongo-scala-driver" % Versions.MongoScala
  ) ++ commonDependencies(hasIt = true)

  val Parquet = Seq(
    "org.apache.parquet" % "parquet-avro"     % Versions.Parquet,
    "org.apache.parquet" % "parquet-hadoop"   % Versions.Parquet,
    "org.apache.hadoop" % "hadoop-client" % Versions.Hadoop,
    "org.apache.hadoop" % "hadoop-common" % Versions.Hadoop % Test
  ) ++ commonDependencies(hasIt = false)

  val S3 = Seq(
    "software.amazon.awssdk" % "s3" % Versions.AwsSdk,
    "org.scala-lang.modules" %% "scala-collection-compat" % Versions.ScalaCompat,
    "org.scalatestplus" %% "scalacheck-1-14" % "3.1.4.0" % Test
  ) ++ commonDependencies(hasIt = true)

  val Redis = Seq(
    "io.lettuce" % "lettuce-core" % Versions.Lettuce,
    "org.scala-lang.modules" %% "scala-collection-compat" % Versions.ScalaCompat,
    "com.thesamet.scalapb"      %% "scalapb-runtime-grpc"  % scalapb.compiler.Version.scalapbVersion % IntegrationTest,
    "com.thesamet.scalapb"      %% "scalapb-runtime"       % scalapb.compiler.Version.scalapbVersion % IntegrationTest
  ) ++ commonDependencies(hasIt = true)

  val GCS = Seq(
    "com.google.cloud"               % "google-cloud-storage" % Versions.GCS,
    "com.google.cloud"               % "google-cloud-nio" % Versions.GCNio % IntegrationTest,
    "commons-io"                     % "commons-io" % "2.6" % Test
  ) ++ commonDependencies(hasIt = true)

  val Sqs = Seq(
    "com.typesafe.scala-logging" %% "scala-logging" % Versions.ScalaLogging,
    "software.amazon.awssdk" % "sqs" % Versions.AwsSdk
  ) ++ commonDependencies(hasIt = true)

  val Elasticsearch = Seq(
    "com.sksamuel.elastic4s" %% "elastic4s-client-esjava" % Versions.Elastic4s
  ) ++ commonDependencies(hasIt = true)
}<|MERGE_RESOLUTION|>--- conflicted
+++ resolved
@@ -14,13 +14,8 @@
     val MongoReactiveStreams = "4.2.3"
     val Lettuce = "6.1.2.RELEASE"
     val Parquet = "1.12.0"
-<<<<<<< HEAD
-    val Elastic4s = "7.12.3"
-    val Pureconfig = "0.15.0"
-=======
     val Elastic4s = "7.12.0"
     val Pureconfig = "0.16.0"
->>>>>>> 064ad553
     val ScalaLogging = "3.9.3"
     val ScalaCompat = "2.4.4"
 
