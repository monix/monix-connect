import sbt._

object Dependencies {

  object DependencyVersions {
    //main
    val AWS = "1.11.749"
    val DynamoDb = "2.10.60"
    val PureConfig = "0.12.3"
    val S3 = "2.10.91"
    val Monix = "3.2.0"
    val AkkaStreams = "2.6.4"
    val Hadoop = "3.1.3"
    val GCS = "1.107.0"
    val Cats_Effect = "2.1.3"
    val Cats = "2.0.0"

    //test
    val Scalatest = "3.1.2"
    val Scalacheck = "1.14.0"
    val Mockito = "1.14.8"
    val GCNio = "0.121.2"
  }

  private def commonDependencies(hasIntegrationTest: Boolean = false): Seq[sbt.ModuleID] = {
    val common: Seq[ModuleID] = CommonProjectDependencies ++ CommonTestDependencies.map(_ % Test)
    if (hasIntegrationTest) common ++ CommonTestDependencies.map(_ % IntegrationTest)
    else common
  }

  private val CommonProjectDependencies = Seq(
    "io.monix" %% "monix-reactive" % DependencyVersions.Monix,
    "org.scala-lang.modules" %% "scala-collection-compat" % "2.1.6", //todo use as replacement for `collection.JavaConverters`
    "org.scala-lang.modules" %% "scala-java8-compat" % "0.9.0"
  )

  private val CommonTestDependencies = Seq(
    "org.scalatest" %% "scalatest" % DependencyVersions.Scalatest,
    "org.scalacheck" %% "scalacheck" % DependencyVersions.Scalacheck,
    "org.mockito" %% "mockito-scala" % DependencyVersions.Mockito
  )

  val Akka = Seq("com.typesafe.akka" %% "akka-stream" % DependencyVersions.AkkaStreams) ++ CommonProjectDependencies ++ CommonTestDependencies.map(_ % Test)

  val DynamoDb = Seq(
    "com.amazonaws" % "aws-java-sdk-core" % DependencyVersions.AWS,
    // "com.amazonaws"  % "aws-java-sdk-dynamodb" % DependencyVersions.AWS, //todo compatibility with java sdk aws
    "software.amazon.awssdk" % "dynamodb" % DependencyVersions.DynamoDb) ++ commonDependencies(hasIntegrationTest = true)

  val Hdfs = Seq(
    "org.apache.hadoop" % "hadoop-client" % DependencyVersions.Hadoop,
    "org.apache.hadoop" % "hadoop-common" % DependencyVersions.Hadoop % Test classifier "tests",
    "org.apache.hadoop" % "hadoop-hdfs" % DependencyVersions.Hadoop % Test classifier "tests",
    "org.apache.hadoop" % "hadoop-minicluster" % DependencyVersions.Hadoop
  ) ++ commonDependencies(hasIntegrationTest = false)

  val MongoDb = Seq(
    "org.mongodb" % "mongodb-driver-reactivestreams" % "1.12.0",
    "org.mongodb.scala" %% "mongo-scala-bson" % "2.7.0"
  ) ++ commonDependencies(hasIntegrationTest = true)

  val Parquet = Seq(
    "io.monix" %% "monix-reactive" % DependencyVersions.Monix,
    "org.apache.parquet" % "parquet-avro" % "1.11.0",
    "org.apache.parquet" % "parquet-hadoop" % "1.11.0",
    "org.apache.parquet" % "parquet-protobuf" % "1.11.0",
    "com.twitter.elephantbird" % "elephant-bird" % "4.17",
    "org.apache.hadoop" % "hadoop-client" % "3.2.1",
    "org.apache.hadoop" % "hadoop-common" % "3.2.1",
    "com.thesamet.scalapb" %% "scalapb-runtime" % scalapb.compiler.Version.scalapbVersion % "protobuf"
  ) ++ commonDependencies(hasIntegrationTest = false)

  val S3 = Seq(
    "software.amazon.awssdk" % "s3" % DependencyVersions.S3,
    "com.amazonaws" % "aws-java-sdk-core" % DependencyVersions.AWS % IntegrationTest,
    "com.amazonaws" % "aws-java-sdk-s3" % DependencyVersions.AWS % IntegrationTest,
    "org.scalatestplus" %% "scalacheck-1-14" % "3.1.1.1" % Test
  ) ++ commonDependencies(hasIntegrationTest = true)

<<<<<<< HEAD
  private val RedisDependencies = Seq(
    "io.lettuce" % "lettuce-core" % "5.3.3.RELEASE",
    "com.github.pureconfig" %% "pureconfig" % DependencyVersions.PureConfig
  )
=======
  val Redis = Seq(
    "io.lettuce" % "lettuce-core" % "5.1.8.RELEASE"
  ) ++ commonDependencies(hasIntegrationTest = true)
>>>>>>> 0975f341

  val GCS = Seq(
    "org.typelevel"     %% "cats-core"            % DependencyVersions.Cats,
    "com.google.cloud"   % "google-cloud-storage" % DependencyVersions.GCS,
    "org.typelevel" %% "cats-effect" % DependencyVersions.Cats_Effect,
    "com.google.cloud" % "google-cloud-nio" % DependencyVersions.GCNio % IntegrationTest,
    "commons-io" % "commons-io" % "2.6" % Test
  ) ++ commonDependencies(hasIntegrationTest = true)
}<|MERGE_RESOLUTION|>--- conflicted
+++ resolved
@@ -77,16 +77,9 @@
     "org.scalatestplus" %% "scalacheck-1-14" % "3.1.1.1" % Test
   ) ++ commonDependencies(hasIntegrationTest = true)
 
-<<<<<<< HEAD
-  private val RedisDependencies = Seq(
-    "io.lettuce" % "lettuce-core" % "5.3.3.RELEASE",
-    "com.github.pureconfig" %% "pureconfig" % DependencyVersions.PureConfig
-  )
-=======
   val Redis = Seq(
     "io.lettuce" % "lettuce-core" % "5.1.8.RELEASE"
   ) ++ commonDependencies(hasIntegrationTest = true)
->>>>>>> 0975f341
 
   val GCS = Seq(
     "org.typelevel"     %% "cats-core"            % DependencyVersions.Cats,
